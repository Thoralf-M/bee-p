use crate::{
    Btrit,
    RawEncoding,
    RawEncodingBuf,
    ShiftTernary,
    Utrit,
};
use std::ops::Range;

const TPB: usize = 5;
const BAL: i8 = 121;

#[repr(transparent)]
pub struct T5B1([()]);

impl T5B1 {
    unsafe fn make(ptr: *const i8, offset: usize, len: usize) -> *const Self {
        let len = (len << 3) | (offset % TPB);
        std::mem::transmute((ptr.offset((offset / TPB) as isize), len))
    }

    unsafe fn ptr(&self, index: usize) -> *const i8 {
        let byte_offset = (self.len_offset().1 + index) / TPB;
        (self.0.as_ptr() as *const i8).offset(byte_offset as isize)
    }

    fn len_offset(&self) -> (usize, usize) {
        (self.0.len() >> 3, self.0.len() & 0b111)
    }
}

fn extract(x: i8, elem: usize) -> Btrit {
    if elem < TPB {
        Utrit::from_u8((((x as i16 + BAL as i16) / 3i16.pow(elem as u32)) % 3) as u8).shift()
    } else {
        unreachable!("Attempted to extract invalid element {} from balanced T5B1", elem)
    }
}

fn insert(x: i8, elem: usize, trit: Btrit) -> i8 {
    if elem < TPB {
        let utrit = trit.shift();
        let ux = x as i16 + BAL as i16;
        let ux = ux + (utrit.into_u8() as i16 - (ux / 3i16.pow(elem as u32)) % 3) * 3i16.pow(elem as u32);
        (ux - BAL as i16) as i8
    } else {
        unreachable!("Attempted to insert invalid element {} into balanced T5B1", elem)
    }
}

impl RawEncoding for T5B1 {
    type Trit = Btrit;
    type Buf = T5B1Buf;

    fn empty() -> &'static Self {
        unsafe { &*Self::make(&[] as *const _, 0, 0) }
    }

    fn len(&self) -> usize {
        self.len_offset().0
    }

    fn as_i8_slice(&self) -> &[i8] {
        unsafe {
            std::slice::from_raw_parts(
                self.ptr(0) as *const _,
                (self.len() + self.len_offset().1 + TPB - 1) / TPB,
            )
        }
    }

    unsafe fn as_i8_slice_mut(&mut self) -> &mut [i8] {
<<<<<<< HEAD
        unsafe {
            std::slice::from_raw_parts_mut(
                self.ptr(0) as *mut _,
                (self.len() + self.len_offset().1 + TPB - 1) / TPB,
            )
        }
=======
        std::slice::from_raw_parts_mut(
            self.ptr(0) as *mut _,
            (self.len() + self.len_offset().1 + TPB - 1) / TPB,
        )
>>>>>>> 24267f92
    }

    unsafe fn get_unchecked(&self, index: usize) -> Self::Trit {
        let b = self.ptr(index).read();
        extract(b, (self.len_offset().1 + index) % TPB)
    }

    unsafe fn set_unchecked(&mut self, index: usize, trit: Self::Trit) {
        let b = self.ptr(index).read();
        let b = insert(b, (self.len_offset().1 + index) % TPB, trit);
        (self.ptr(index) as *mut i8).write(b);
    }

    unsafe fn slice_unchecked(&self, range: Range<usize>) -> &Self {
        &*Self::make(
            self.ptr(range.start),
            (self.len_offset().1 + range.start) % TPB,
            range.end - range.start,
        )
    }

    unsafe fn slice_unchecked_mut(&mut self, range: Range<usize>) -> &mut Self {
        &mut *(Self::make(
            self.ptr(range.start),
            (self.len_offset().1 + range.start) % TPB,
            range.end - range.start,
        ) as *mut Self)
    }

    fn is_valid(b: &i8) -> bool {
        *b >= -BAL && *b <= BAL
    }

    unsafe fn from_raw_unchecked(b: &[i8], num_trits: usize) -> &Self {
        debug_assert!(num_trits <= b.len() * TPB);
        &*Self::make(b.as_ptr() as *const _, 0, num_trits)
    }

    unsafe fn from_raw_unchecked_mut(b: &mut [i8], num_trits: usize) -> &mut Self {
        debug_assert!(num_trits <= b.len() * TPB);
        &mut *(Self::make(b.as_ptr() as *const _, 0, num_trits) as *mut _)
    }
}

#[derive(Clone)]
pub struct T5B1Buf(Vec<i8>, usize);

impl RawEncodingBuf for T5B1Buf {
    type Slice = T5B1;

    fn new() -> Self {
        Self(Vec::new(), 0)
    }

    fn push(&mut self, trit: <Self::Slice as RawEncoding>::Trit) {
        if self.1 % TPB == 0 {
            self.0.push(insert(0, 0, trit));
        } else {
            let last_index = self.0.len() - 1;
            let b = unsafe { self.0.get_unchecked_mut(last_index) };
            *b = insert(*b, self.1 % TPB, trit);
        }
        self.1 += 1;
    }

    fn pop(&mut self) -> Option<<Self::Slice as RawEncoding>::Trit> {
        let val = if self.1 == 0 {
            return None;
        } else if self.1 % TPB == 1 {
            self.0.pop().map(|b| extract(b, 0))
        } else {
            let last_index = self.0.len() - 1;
            unsafe { Some(extract(*self.0.get_unchecked(last_index), (self.1 + TPB - 1) % TPB)) }
        };
        self.1 -= 1;
        val
    }

    fn as_slice(&self) -> &Self::Slice {
        unsafe { &*Self::Slice::make(self.0.as_ptr() as _, 0, self.1) }
    }

    fn as_slice_mut(&mut self) -> &mut Self::Slice {
        unsafe { &mut *(Self::Slice::make(self.0.as_ptr() as _, 0, self.1) as *mut _) }
    }
}<|MERGE_RESOLUTION|>--- conflicted
+++ resolved
@@ -70,19 +70,10 @@
     }
 
     unsafe fn as_i8_slice_mut(&mut self) -> &mut [i8] {
-<<<<<<< HEAD
-        unsafe {
-            std::slice::from_raw_parts_mut(
-                self.ptr(0) as *mut _,
-                (self.len() + self.len_offset().1 + TPB - 1) / TPB,
-            )
-        }
-=======
         std::slice::from_raw_parts_mut(
             self.ptr(0) as *mut _,
             (self.len() + self.len_offset().1 + TPB - 1) / TPB,
         )
->>>>>>> 24267f92
     }
 
     unsafe fn get_unchecked(&self, index: usize) -> Self::Trit {
