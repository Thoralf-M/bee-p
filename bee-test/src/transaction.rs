extern crate rand;

<<<<<<< HEAD
use bee_bundle::{
    Address, Hash, Index, Nonce, Payload, Tag, Timestamp, Transaction, TransactionBuilder, Value,
};
=======
use bee_bundle::Hash;
>>>>>>> b1d65920
use bee_storage::Milestone;

use rand::Rng;

<<<<<<< HEAD
pub fn rand_hash() -> Hash {
=======
pub fn rand_hash() -> bee_bundle::Hash {
>>>>>>> b1d65920
    const CHARSET: &[u8] = b"ABCDEFGHIJKLMNOPQRSTUVWXYZ9";
    const HASH_LEN: usize = 81;
    let mut rng = rand::thread_rng();

    let hash_str: String = (0..HASH_LEN)
        .map(|_| {
            let idx = rng.gen_range(0, CHARSET.len());
            CHARSET[idx] as char
        })
        .collect();

    Hash::from_str(&hash_str)
}

<<<<<<< HEAD
pub fn create_random_tx() -> (Hash, Transaction) {
    let builder = TransactionBuilder::new()
        .with_payload(Payload::zeros())
        .with_address(Address::zeros())
        .with_value(Value(0))
        .with_obsolete_tag(Tag::zeros())
        .with_timestamp(Timestamp(0))
        .with_index(Index(0))
        .with_last_index(Index(0))
        .with_tag(Tag::zeros())
        .with_attachment_ts(Timestamp(0))
        .with_bundle(Hash::zeros())
        .with_trunk(Hash::zeros())
        .with_branch(Hash::zeros())
        .with_attachment_lbts(Timestamp(0))
        .with_attachment_ubts(Timestamp(0))
        .with_nonce(Nonce::from_str("ABCDEF"));
=======
pub fn create_random_tx() -> (bee_bundle::Hash, bee_bundle::Transaction) {
    let builder = bee_bundle::TransactionBuilder::new()
        .with_payload(bee_bundle::Payload::zeros())
        .with_address(bee_bundle::Address::zeros())
        .with_value(bee_bundle::Value(0))
        .with_obsolete_tag(bee_bundle::Tag::zeros())
        .with_timestamp(bee_bundle::Timestamp(0))
        .with_index(bee_bundle::Index(0))
        .with_last_index(bee_bundle::Index(0))
        .with_tag(bee_bundle::Tag::zeros())
        .with_attachment_ts(bee_bundle::Timestamp(0))
        .with_bundle(Hash::zeros())
        .with_trunk(Hash::zeros())
        .with_branch(Hash::zeros())
        .with_attachment_lbts(bee_bundle::Timestamp(0))
        .with_attachment_ubts(bee_bundle::Timestamp(0))
        .with_nonce(bee_bundle::Nonce::from_str("ABCDEF"));
>>>>>>> b1d65920

    (rand_hash(), builder.build().unwrap())
}

<<<<<<< HEAD
pub fn create_random_attached_tx(branch: Hash, trunk: Hash) -> (Hash, Transaction) {
    let builder = TransactionBuilder::new()
        .with_payload(Payload::zeros())
        .with_address(Address::zeros())
        .with_value(Value(0))
        .with_obsolete_tag(Tag::zeros())
        .with_timestamp(Timestamp(0))
        .with_index(Index(0))
        .with_last_index(Index(0))
        .with_tag(Tag::zeros())
        .with_attachment_ts(Timestamp(0))
        .with_bundle(Hash::zeros())
        .with_trunk(trunk)
        .with_branch(branch)
        .with_attachment_lbts(Timestamp(0))
        .with_attachment_ubts(Timestamp(0))
        .with_nonce(Nonce::from_str("ABCDEF"));
=======
pub fn create_random_attached_tx(
    branch: bee_bundle::Hash,
    trunk: bee_bundle::Hash,
) -> (bee_bundle::Hash, bee_bundle::Transaction) {
    let builder = bee_bundle::TransactionBuilder::new()
        .with_payload(bee_bundle::Payload::zeros())
        .with_address(bee_bundle::Address::zeros())
        .with_value(bee_bundle::Value(0))
        .with_obsolete_tag(bee_bundle::Tag::zeros())
        .with_timestamp(bee_bundle::Timestamp(0))
        .with_index(bee_bundle::Index(0))
        .with_last_index(bee_bundle::Index(0))
        .with_tag(bee_bundle::Tag::zeros())
        .with_attachment_ts(bee_bundle::Timestamp(0))
        .with_bundle(Hash::zeros())
        .with_trunk(trunk)
        .with_branch(branch)
        .with_attachment_lbts(bee_bundle::Timestamp(0))
        .with_attachment_ubts(bee_bundle::Timestamp(0))
        .with_nonce(bee_bundle::Nonce::from_str("ABCDEF"));
>>>>>>> b1d65920

    (rand_hash(), builder.build().unwrap())
}

pub fn create_random_milestone() -> Milestone {
    Milestone {
        hash: rand_hash(),
        index: 0,
    }
}<|MERGE_RESOLUTION|>--- conflicted
+++ resolved
@@ -1,21 +1,11 @@
 extern crate rand;
 
-<<<<<<< HEAD
-use bee_bundle::{
-    Address, Hash, Index, Nonce, Payload, Tag, Timestamp, Transaction, TransactionBuilder, Value,
-};
-=======
 use bee_bundle::Hash;
->>>>>>> b1d65920
 use bee_storage::Milestone;
 
 use rand::Rng;
 
-<<<<<<< HEAD
-pub fn rand_hash() -> Hash {
-=======
 pub fn rand_hash() -> bee_bundle::Hash {
->>>>>>> b1d65920
     const CHARSET: &[u8] = b"ABCDEFGHIJKLMNOPQRSTUVWXYZ9";
     const HASH_LEN: usize = 81;
     let mut rng = rand::thread_rng();
@@ -30,25 +20,6 @@
     Hash::from_str(&hash_str)
 }
 
-<<<<<<< HEAD
-pub fn create_random_tx() -> (Hash, Transaction) {
-    let builder = TransactionBuilder::new()
-        .with_payload(Payload::zeros())
-        .with_address(Address::zeros())
-        .with_value(Value(0))
-        .with_obsolete_tag(Tag::zeros())
-        .with_timestamp(Timestamp(0))
-        .with_index(Index(0))
-        .with_last_index(Index(0))
-        .with_tag(Tag::zeros())
-        .with_attachment_ts(Timestamp(0))
-        .with_bundle(Hash::zeros())
-        .with_trunk(Hash::zeros())
-        .with_branch(Hash::zeros())
-        .with_attachment_lbts(Timestamp(0))
-        .with_attachment_ubts(Timestamp(0))
-        .with_nonce(Nonce::from_str("ABCDEF"));
-=======
 pub fn create_random_tx() -> (bee_bundle::Hash, bee_bundle::Transaction) {
     let builder = bee_bundle::TransactionBuilder::new()
         .with_payload(bee_bundle::Payload::zeros())
@@ -66,30 +37,10 @@
         .with_attachment_lbts(bee_bundle::Timestamp(0))
         .with_attachment_ubts(bee_bundle::Timestamp(0))
         .with_nonce(bee_bundle::Nonce::from_str("ABCDEF"));
->>>>>>> b1d65920
 
     (rand_hash(), builder.build().unwrap())
 }
 
-<<<<<<< HEAD
-pub fn create_random_attached_tx(branch: Hash, trunk: Hash) -> (Hash, Transaction) {
-    let builder = TransactionBuilder::new()
-        .with_payload(Payload::zeros())
-        .with_address(Address::zeros())
-        .with_value(Value(0))
-        .with_obsolete_tag(Tag::zeros())
-        .with_timestamp(Timestamp(0))
-        .with_index(Index(0))
-        .with_last_index(Index(0))
-        .with_tag(Tag::zeros())
-        .with_attachment_ts(Timestamp(0))
-        .with_bundle(Hash::zeros())
-        .with_trunk(trunk)
-        .with_branch(branch)
-        .with_attachment_lbts(Timestamp(0))
-        .with_attachment_ubts(Timestamp(0))
-        .with_nonce(Nonce::from_str("ABCDEF"));
-=======
 pub fn create_random_attached_tx(
     branch: bee_bundle::Hash,
     trunk: bee_bundle::Hash,
@@ -110,7 +61,6 @@
         .with_attachment_lbts(bee_bundle::Timestamp(0))
         .with_attachment_ubts(bee_bundle::Timestamp(0))
         .with_nonce(bee_bundle::Nonce::from_str("ABCDEF"));
->>>>>>> b1d65920
 
     (rand_hash(), builder.build().unwrap())
 }
