--- conflicted
+++ resolved
@@ -22,22 +22,7 @@
     SenderWorker,
     SenderWorkerEvent,
 };
-<<<<<<< HEAD
-pub use responder::{
-    ResponderWorker,
-    ResponderWorkerEvent,
-};
-pub use sender::{
-    sender_registry,
-    SenderContext,
-    SenderRegistry,
-    SenderWorker,
-    SenderWorkerEvent,
-};
-pub use transaction::{
-=======
 pub(crate) use transaction::{
->>>>>>> 98635cb5
     TransactionWorker,
     TransactionWorkerEvent,
 };