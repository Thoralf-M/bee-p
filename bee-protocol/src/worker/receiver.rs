--- conflicted
+++ resolved
@@ -1,27 +1,3 @@
-<<<<<<< HEAD
-use crate::message::{
-    Handshake,
-    Header,
-    Heartbeat,
-    LegacyGossip,
-    Message,
-    MilestoneRequest,
-    TransactionBroadcast,
-    TransactionRequest,
-};
-use crate::protocol::{
-    slice_eq,
-    supported_version,
-    COORDINATOR_BYTES,
-    MINIMUM_WEIGHT_MAGNITUDE,
-    SUPPORTED_VERSIONS,
-};
-use crate::worker::{
-    sender_registry,
-    ResponderWorkerEvent,
-    SenderWorkerEvent,
-    TransactionWorkerEvent,
-=======
 use crate::{
     message::{
         Handshake,
@@ -50,7 +26,6 @@
         TransactionResponderWorkerEvent,
         TransactionWorkerEvent,
     },
->>>>>>> 69eb1d92
 };
 
 use bee_network::{
@@ -66,13 +41,6 @@
     },
 };
 
-<<<<<<< HEAD
-use async_std::task::spawn;
-use futures::channel::mpsc::{
-    channel,
-    Receiver,
-    Sender,
-=======
 use futures::{
     channel::{
         mpsc,
@@ -82,7 +50,6 @@
     select,
     sink::SinkExt,
     stream::StreamExt,
->>>>>>> 69eb1d92
 };
 use log::*;
 
@@ -131,32 +98,6 @@
         }
     }
 
-<<<<<<< HEAD
-    async fn send_handshake(&mut self) {
-        // TODO port
-        let handshake = Handshake::new(1337, &COORDINATOR_BYTES, MINIMUM_WEIGHT_MAGNITUDE, &SUPPORTED_VERSIONS);
-
-        if let Some(context) = sender_registry().contexts().read().await.get(&self.epid) {
-            context
-                .handshake_sender
-                // TODO avoid clone
-                .clone()
-                .send(SenderWorkerEvent::Message(handshake))
-                .await;
-        };
-    }
-
-    pub async fn run(mut self) {
-        info!("[Peer({})] Receiver worker running.", self.epid);
-
-        let mut state = ReceiverWorkerState::AwaitingConnection(AwaitingConnectionContext {});
-
-        while let Some(event) = self.receiver.next().await {
-            if let ReceiverWorkerEvent::Removed = event {
-                info!("[Peer({})] Receiver worker shut down.", self.epid);
-                break;
-            }
-=======
     pub async fn run(mut self, bytes_receiver: mpsc::Receiver<Vec<u8>>, shutdown_receiver: oneshot::Receiver<()>) {
         info!("[Peer({})] Receiver worker running.", self.peer.epid);
 
@@ -176,7 +117,6 @@
                 responder: None,
             })
             .await;
->>>>>>> 69eb1d92
 
         loop {
             select! {
@@ -193,32 +133,14 @@
                 }
             }
         }
-<<<<<<< HEAD
-    }
-
-    async fn connection_handler(
-        &mut self,
-        context: AwaitingConnectionContext,
-        event: ReceiverWorkerEvent,
-    ) -> ReceiverWorkerState {
-        match event {
-            ReceiverWorkerEvent::Connected => {
-                info!("[Peer({})] Connected.", self.epid);
-=======
->>>>>>> 69eb1d92
 
         info!("[Peer({})] Receiver worker shut down.", self.peer.epid);
 
         Protocol::senders_remove(&self.peer.epid).await;
     }
 
-<<<<<<< HEAD
-    fn check_handshake(&self, header: Header, bytes: &[u8]) -> ReceiverWorkerState {
-        debug!("[Peer({})] Reading Handshake...", self.epid);
-=======
     async fn check_handshake(&self, header: Header, bytes: &[u8]) -> ReceiverWorkerState {
         debug!("[Peer({})] Reading Handshake...", self.peer.epid);
->>>>>>> 69eb1d92
 
         match Handshake::from_full_bytes(&header, bytes) {
             Ok(handshake) => {
@@ -234,31 +156,10 @@
                 if handshake.port != handshake.port {
                     warn!(
                         "[Peer({})] Invalid handshake port: {} != {}.",
-<<<<<<< HEAD
-                        self.epid, handshake.port, handshake.port
-=======
                         self.peer.epid, handshake.port, handshake.port
->>>>>>> 69eb1d92
                     );
                 } else if ((timestamp - handshake.timestamp) as i64).abs() > 5000 {
                     warn!(
-<<<<<<< HEAD
-                        "[Peer({})] Invalid handshake timestamp: {}.",
-                        self.epid, handshake.timestamp
-                    );
-                } else if !slice_eq(&handshake.coordinator, &COORDINATOR_BYTES) {
-                    warn!("[Peer({})] Invalid handshake coordinator.", self.epid);
-                } else if handshake.minimum_weight_magnitude != MINIMUM_WEIGHT_MAGNITUDE {
-                    warn!(
-                        "[Peer({})] Invalid handshake MWM: {} != {}.",
-                        self.epid, handshake.minimum_weight_magnitude, MINIMUM_WEIGHT_MAGNITUDE
-                    );
-                } else if let Err(version) = supported_version(&handshake.supported_messages) {
-                    warn!("[Peer({})] Unsupported protocol version: {}.", self.epid, version);
-                } else {
-                    // TODO check duplicate connection
-                    info!("[Peer({})] Handshake completed.", self.epid);
-=======
                         "[Peer({})] Invalid handshake timestamp, difference of {}ms.",
                         self.peer.epid,
                         ((timestamp - handshake.timestamp) as i64).abs()
@@ -277,7 +178,6 @@
                     info!("[Peer({})] Handshake completed.", self.peer.epid);
 
                     Protocol::senders_add(self.network.clone(), self.peer.clone(), self.metrics.clone()).await;
->>>>>>> 69eb1d92
 
                     state = ReceiverWorkerState::AwaitingMessage(AwaitingMessageContext {
                         state: ReceiverWorkerMessageState::Header,
@@ -289,11 +189,7 @@
             }
 
             Err(e) => {
-<<<<<<< HEAD
-                warn!("[Peer({})] Reading Handshake failed: {:?}.", self.epid, e);
-=======
                 warn!("[Peer({})] Reading Handshake failed: {:?}.", self.peer.epid, e);
->>>>>>> 69eb1d92
 
                 ReceiverWorkerState::AwaitingHandshake(AwaitingHandshakeContext {
                     state: ReceiverWorkerMessageState::Header,
@@ -302,43 +198,6 @@
         }
     }
 
-<<<<<<< HEAD
-    async fn handshake_handler(
-        &mut self,
-        context: AwaitingHandshakeContext,
-        event: ReceiverWorkerEvent,
-    ) -> ReceiverWorkerState {
-        match event {
-            ReceiverWorkerEvent::Disconnected => {
-                info!("[Peer({})] Disconnected.", self.epid);
-
-                ReceiverWorkerState::AwaitingConnection(AwaitingConnectionContext {})
-            }
-            ReceiverWorkerEvent::Message(bytes) => {
-                // TODO needed ?
-                if bytes.len() < 3 {
-                    ReceiverWorkerState::AwaitingHandshake(AwaitingHandshakeContext {
-                        state: ReceiverWorkerMessageState::Header,
-                    })
-                } else {
-                    match context.state {
-                        ReceiverWorkerMessageState::Header => {
-                            debug!("[Peer({})] Reading Header...", self.epid);
-
-                            let header = Header::from_bytes(&bytes[0..3]);
-
-                            if bytes.len() > 3 {
-                                self.check_handshake(header, &bytes[3..bytes.len()])
-                            } else {
-                                ReceiverWorkerState::AwaitingHandshake(AwaitingHandshakeContext {
-                                    state: ReceiverWorkerMessageState::Payload(header),
-                                })
-                            }
-                        }
-                        ReceiverWorkerMessageState::Payload(header) => {
-                            self.check_handshake(header, &bytes[..bytes.len()])
-                        }
-=======
     async fn handshake_handler(&mut self, context: AwaitingHandshakeContext, bytes: Vec<u8>) -> ReceiverWorkerState {
         // TODO needed ?
         if bytes.len() < 3 {
@@ -358,7 +217,6 @@
                         ReceiverWorkerState::AwaitingHandshake(AwaitingHandshakeContext {
                             state: ReceiverWorkerMessageState::Payload(header),
                         })
->>>>>>> 69eb1d92
                     }
                 }
                 ReceiverWorkerMessageState::Payload(header) => {
@@ -372,25 +230,14 @@
         // TODO metrics
         match header.message_type {
             Handshake::ID => {
-<<<<<<< HEAD
-                warn!("[Peer({})] Ignoring unexpected Handshake.", self.epid);
-=======
                 warn!("[Peer({})] Ignoring unexpected Handshake.", self.peer.epid);
 
                 self.peer.metrics.handshake_received_inc();
                 self.metrics.handshake_received_inc();
->>>>>>> 69eb1d92
                 // TODO handle here instead of dedicated state ?
             }
 
             LegacyGossip::ID => {
-<<<<<<< HEAD
-                warn!("[Peer({})] Ignoring unsupported LegacyGossip.", self.epid);
-            }
-
-            MilestoneRequest::ID => {
-                debug!("[Peer({})] Reading MilestoneRequest...", self.epid);
-=======
                 warn!("[Peer({})] Ignoring unsupported LegacyGossip.", self.peer.epid);
             }
 
@@ -399,7 +246,6 @@
 
                 self.peer.metrics.milestone_request_received_inc();
                 self.metrics.milestone_request_received_inc();
->>>>>>> 69eb1d92
 
                 match MilestoneRequest::from_full_bytes(&header, bytes) {
                     Ok(message) => {
@@ -412,24 +258,16 @@
                             .map_err(|_| ReceiverWorkerError::FailedSend)?;
                     }
                     Err(e) => {
-<<<<<<< HEAD
-                        warn!("[Peer({})] Reading MilestoneRequest failed: {:?}.", self.epid, e);
-=======
                         warn!("[Peer({})] Reading MilestoneRequest failed: {:?}.", self.peer.epid, e);
->>>>>>> 69eb1d92
                     }
                 }
             }
 
             TransactionBroadcast::ID => {
-<<<<<<< HEAD
-                debug!("[Peer({})] Reading TransactionBroadcast...", self.epid);
-=======
                 debug!("[Peer({})] Reading TransactionBroadcast...", self.peer.epid);
 
                 self.peer.metrics.transaction_broadcast_received_inc();
                 self.metrics.transaction_broadcast_received_inc();
->>>>>>> 69eb1d92
 
                 match TransactionBroadcast::from_full_bytes(&header, bytes) {
                     Ok(message) => {
@@ -439,27 +277,19 @@
                             .map_err(|_| ReceiverWorkerError::FailedSend)?;
                     }
                     Err(e) => {
-<<<<<<< HEAD
-                        warn!("[Peer({})] Reading TransactionBroadcast failed: {:?}.", self.epid, e);
-=======
                         warn!(
                             "[Peer({})] Reading TransactionBroadcast failed: {:?}.",
                             self.peer.epid, e
                         );
->>>>>>> 69eb1d92
                     }
                 }
             }
 
             TransactionRequest::ID => {
-<<<<<<< HEAD
-                debug!("[Peer({})] Reading TransactionRequest...", self.epid);
-=======
                 debug!("[Peer({})] Reading TransactionRequest...", self.peer.epid);
 
                 self.peer.metrics.transaction_request_received_inc();
                 self.metrics.transaction_request_received_inc();
->>>>>>> 69eb1d92
 
                 match TransactionRequest::from_full_bytes(&header, bytes) {
                     Ok(message) => {
@@ -472,33 +302,21 @@
                             .map_err(|_| ReceiverWorkerError::FailedSend)?;
                     }
                     Err(e) => {
-<<<<<<< HEAD
-                        warn!("[Peer({})] Reading TransactionRequest failed: {:?}.", self.epid, e);
-=======
                         warn!("[Peer({})] Reading TransactionRequest failed: {:?}.", self.peer.epid, e);
->>>>>>> 69eb1d92
                     }
                 }
             }
 
             Heartbeat::ID => {
-<<<<<<< HEAD
-                debug!("[Peer({})] Reading Heartbeat...", self.epid);
-=======
                 debug!("[Peer({})] Reading Heartbeat...", self.peer.epid);
 
                 self.peer.metrics.heartbeat_received_inc();
                 self.metrics.heartbeat_received_inc();
->>>>>>> 69eb1d92
 
                 match Heartbeat::from_full_bytes(&header, bytes) {
                     Ok(_) => {}
                     Err(e) => {
-<<<<<<< HEAD
-                        warn!("[Peer({})] Reading Heartbeat failed: {:?}.", self.epid, e);
-=======
                         warn!("[Peer({})] Reading Heartbeat failed: {:?}.", self.peer.epid, e);
->>>>>>> 69eb1d92
                     }
                 }
             }
@@ -516,11 +334,6 @@
         mut context: AwaitingMessageContext,
         mut bytes: Vec<u8>,
     ) -> ReceiverWorkerState {
-<<<<<<< HEAD
-        match event {
-            ReceiverWorkerEvent::Disconnected => {
-                debug!("[Peer({})] Disconnected.", self.epid);
-=======
         let mut offset = 0;
         let mut remaining = true;
 
@@ -529,7 +342,6 @@
         } else {
             context.buffer.append(&mut bytes);
         }
->>>>>>> 69eb1d92
 
         while remaining {
             context.state = match context.state {
@@ -543,12 +355,6 @@
                     } else {
                         remaining = false;
 
-<<<<<<< HEAD
-                while remaining {
-                    context.state = match context.state {
-                        ReceiverWorkerMessageState::Header => {
-                            debug!("[Peer({})] Reading Header...", self.epid);
-=======
                         ReceiverWorkerMessageState::Header
                     }
                 }
@@ -563,7 +369,6 @@
                         {
                             error!("[Peer({})] Processing message failed: {:?}.", self.peer.epid, e);
                         }
->>>>>>> 69eb1d92
 
                         offset = offset + header.message_length as usize;
 
@@ -571,36 +376,8 @@
                     } else {
                         remaining = false;
 
-<<<<<<< HEAD
-                                ReceiverWorkerMessageState::Header
-                            }
-                        }
-                        ReceiverWorkerMessageState::Payload(header) => {
-                            if (offset + header.message_length as usize) <= context.buffer.len() {
-                                if let Err(e) = self
-                                    .process_message(
-                                        &header,
-                                        &context.buffer[offset..offset + header.message_length as usize],
-                                    )
-                                    .await
-                                {
-                                    error!("[Peer({})] Processing message failed: {:?}.", self.epid, e);
-                                }
-
-                                offset = offset + header.message_length as usize;
-
-                                ReceiverWorkerMessageState::Header
-                            } else {
-                                remaining = false;
-
-                                ReceiverWorkerMessageState::Payload(header)
-                            }
-                        }
-                    };
-=======
                         ReceiverWorkerMessageState::Payload(header)
                     }
->>>>>>> 69eb1d92
                 }
             };
         }
