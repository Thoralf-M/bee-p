--- conflicted
+++ resolved
@@ -5,10 +5,6 @@
         TransactionRequest,
     },
     worker::SenderWorker,
-};
-use crate::worker::{
-    sender_registry,
-    SenderWorkerEvent,
 };
 
 use bee_network::EndpointId;
@@ -19,14 +15,7 @@
 };
 use log::info;
 
-<<<<<<< HEAD
-use futures::channel::mpsc::Receiver;
-use futures::sink::SinkExt;
-use futures::stream::StreamExt;
-use log::info;
-=======
 // Transaction responder worker
->>>>>>> 69eb1d92
 
 pub(crate) struct TransactionResponderWorkerEvent {
     pub(crate) epid: EndpointId,
@@ -88,53 +77,8 @@
             // }
             // (epid, None)
 
-<<<<<<< HEAD
-    pub async fn run(mut self) {
-        info!("[ResponderWorker ] Running.");
-
-        while let Some(event) = self.receiver.next().await {
-            if let (epid, Some(transaction)) = match event {
-                ResponderWorkerEvent::TransactionRequest { epid, message } => {
-                    // TODO
-                    // if let Some(transaction) = tangle.get_transaction(message.hash) {
-                    //     (epid, Some(TransactionBroadcast::new(transaction.to_trits::<T5B1>()))
-                    // }
-                    // (epid, None)
-
-                    // TODO remove
-                    (epid, Some(TransactionBroadcast::new(&[0; 500])))
-                }
-                ResponderWorkerEvent::MilestoneRequest { epid, message } => {
-                    // TODO
-                    // let index = if message.index == 0 {
-                    //     tangle.get_latest_milestone_index()
-                    // } else {
-                    //     message.index
-                    // }
-                    // if let Some(transaction) = tangle.get_milestone(index) {
-                    //     (epid, Some(TransactionBroadcast::new(transaction.to_trits::<T5B1>()))
-                    // }
-                    // (epid, None)
-
-                    // TODO remove
-                    (epid, Some(TransactionBroadcast::new(&[0; 500])))
-
-                    // TODO send complete ms bundle ?
-                }
-            } {
-                if let Some(context) = sender_registry().contexts().read().await.get(&epid) {
-                    context
-                        .transaction_broadcast_sender
-                        // TODO avoid clone
-                        .clone()
-                        .send(SenderWorkerEvent::Message(transaction))
-                        .await;
-                };
-            }
-=======
             SenderWorker::<TransactionBroadcast>::send(&epid, TransactionBroadcast::new(&[0; 500])).await;
             // TODO send complete ms bundle ?
->>>>>>> 69eb1d92
         }
     }
 }