<<<<<<< HEAD
use crate::{
    constants::{
        ADDRESS,
        ATTACHMENT_LBTS,
        ATTACHMENT_TS,
        ATTACHMENT_UBTS,
        BRANCH,
        BUNDLE,
        INDEX,
        IOTA_SUPPLY,
        LAST_INDEX,
        NONCE,
        OBSOLETE_TAG,
        PAYLOAD,
        TAG,
        TIMESTAMP,
        TRUNK,
        VALUE,
    },
    transaction::{
        Address,
        Hash,
        Index,
        Nonce,
        Payload,
        Tag,
        Timestamp,
        TransactionField,
        Value,
    },
=======
use crate::constants::{
    ADDRESS,
    ADDRESS_TRIT_LEN,
    ATTACHMENT_LBTS,
    ATTACHMENT_TS,
    ATTACHMENT_UBTS,
    BRANCH,
    BUNDLE,
    HASH_TRIT_LEN,
    INDEX,
    IOTA_SUPPLY,
    LAST_INDEX,
    NONCE,
    NONCE_TRIT_LEN,
    OBSOLETE_TAG,
    PAYLOAD,
    PAYLOAD_TRIT_LEN,
    TAG,
    TAG_TRIT_LEN,
    TIMESTAMP,
    TRANSACTION_TRIT_LEN,
    TRUNK,
    VALUE,
>>>>>>> 4056fe14
};

use bee_ternary::{
    num_conversions,
    raw::RawEncoding,
    Btrit,
    T1B1Buf,
    TritBuf,
    Trits,
    T1B1,
};

<<<<<<< HEAD
use std::convert::TryFrom;
=======
use std::{
    cmp::PartialEq,
    convert::TryFrom,
    fmt,
    hash,
};

#[derive(Debug)]
pub enum TransactionFieldError {
    FieldWrongLength,
    FieldDeserializationError,
}

pub trait TransactionField: Sized + TransactionFieldType {
    type Inner: ToOwned + ?Sized;
    fn try_from_inner(buffer: <Self::Inner as ToOwned>::Owned) -> Result<Self, TransactionFieldError>;
    fn from_inner_unchecked(buffer: <Self::Inner as ToOwned>::Owned) -> Self;

    fn to_inner(&self) -> &Self::Inner;

    fn trit_len() -> usize;
}

pub trait NumTritsOfValue {
    fn num_trits(&self) -> usize;
}

pub trait TransactionFieldType {
    type InnerType: NumTritsOfValue;

    fn is_trits_type() -> bool;
}

impl NumTritsOfValue for TritBuf<T1B1Buf> {
    fn num_trits(&self) -> usize {
        self.len()
    }
}

impl NumTritsOfValue for i64 {
    fn num_trits(&self) -> usize {
        unimplemented!();
    }
}

impl NumTritsOfValue for u64 {
    fn num_trits(&self) -> usize {
        unimplemented!();
    }
}

impl NumTritsOfValue for usize {
    fn num_trits(&self) -> usize {
        unimplemented!();
    }
}

#[derive(Clone, Debug, PartialEq, Serialize, Deserialize)]
pub struct Payload(TritBuf<T1B1Buf>);

impl Payload {
    pub fn zeros() -> Self {
        Self(TritBuf::zeros(PAYLOAD.trit_offset.length))
    }

    pub fn trit_len() -> usize {
        PAYLOAD_TRIT_LEN
    }
}

#[derive(Clone, Debug, PartialEq, Serialize, Deserialize)]
pub struct Address(TritBuf<T1B1Buf>);

impl Address {
    pub fn zeros() -> Self {
        Self(TritBuf::zeros(ADDRESS.trit_offset.length))
    }

    pub fn trit_len() -> usize {
        ADDRESS_TRIT_LEN
    }
}

impl Eq for Address {}

#[derive(Clone, Debug, PartialEq, Serialize, Deserialize)]
pub struct Value(i64);

impl Value {
    pub fn trit_len() -> usize {
        unimplemented!();
    }
}

#[derive(Clone, Debug, PartialEq, Serialize, Deserialize)]
pub struct Tag(TritBuf<T1B1Buf>);

impl Tag {
    pub fn zeros() -> Self {
        Self(TritBuf::zeros(TAG.trit_offset.length))
    }

    pub fn trit_len() -> usize {
        TAG_TRIT_LEN
    }
}

#[derive(Clone, Debug, PartialEq, Serialize, Deserialize)]
pub struct Timestamp(u64);

impl Timestamp {
    pub fn trit_len() -> usize {
        unimplemented!();
    }
}

#[derive(Clone, Debug, PartialEq, Serialize, Deserialize)]
pub struct Index(usize);

impl Index {
    pub fn trit_len() -> usize {
        unimplemented!();
    }
}

#[derive(Copy, Clone)]
pub struct Hash(pub [i8; 243]);

impl Hash {
    pub fn zeros() -> Self {
        Self([0; 243])
    }

    pub fn as_bytes(&self) -> &[i8] {
        &self.0
    }

    pub fn as_trits(&self) -> &Trits<T1B1> {
        unsafe { Trits::from_raw_unchecked(self.as_bytes(), 243) }
    }

    pub fn trit_len() -> usize {
        HASH_TRIT_LEN
    }
}

impl PartialEq for Hash {
    fn eq(&self, other: &Self) -> bool {
        self.0.iter().zip(other.0.iter()).all(|(a, b)| a == b)
    }
}
impl Eq for Hash {}

impl fmt::Display for Hash {
    fn fmt(&self, f: &mut fmt::Formatter<'_>) -> fmt::Result {
        write!(f, "{:?}", self.as_trits())
    }
}

/*
TODO: Implement this when we need it
use serde::ser::{Serialize, Serializer};
impl Serialize for Hash {
    fn serialize<S: Serializer>(&self, s: S) -> Result<S::Ok, S::Error> {
        s.collect_seq(&self.0[..])
    }
}
*/

impl fmt::Debug for Hash {
    fn fmt(&self, f: &mut fmt::Formatter) -> fmt::Result {
        write!(f, "{:?}", self.as_trits())
    }
}

impl hash::Hash for Hash {
    fn hash<H: hash::Hasher>(&self, hasher: &mut H) {
        self.0.hash(hasher)
    }
}

impl TransactionFieldType for Hash {
    type InnerType = TritBuf<T1B1Buf>;

    fn is_trits_type() -> bool {
        true
    }
}

impl TransactionField for Hash {
    // TODO why Trits and not TritBuf ?
    type Inner = Trits<T1B1>;

    fn to_inner(&self) -> &Self::Inner {
        self.as_trits()
    }

    fn trit_len() -> usize {
        243
    }

    fn try_from_inner(buf: <Self::Inner as ToOwned>::Owned) -> Result<Self, TransactionFieldError> {
        if buf.len() != Self::trit_len() {
            Err(TransactionFieldError::FieldWrongLength)?
        }

        Ok(Self::from_inner_unchecked(buf))
    }

    fn from_inner_unchecked(buf: <Self::Inner as ToOwned>::Owned) -> Self {
        let mut trits = [0; 243];
        trits.copy_from_slice(buf.as_i8_slice());

        Self(trits)
    }
}

#[derive(Clone, Debug, PartialEq, Serialize, Deserialize)]
pub struct Nonce(TritBuf<T1B1Buf>);

impl Nonce {
    pub fn zeros() -> Self {
        Self(TritBuf::zeros(NONCE.trit_offset.length))
    }

    pub fn trit_len() -> usize {
        NONCE_TRIT_LEN
    }
}

macro_rules! impl_transaction_field {
    ( $($field_name:ident),+ $(,)?) => {
        $(
            impl TransactionField for $field_name {

                type Inner = <$field_name as TransactionFieldType>::InnerType;

                fn to_inner(&self) -> &Self::Inner {
                    &self.0
                }

                #[inline]
                fn try_from_inner(val: Self::Inner) -> Result<Self, TransactionFieldError> {
                    if $field_name::is_trits_type() && val.num_trits() != $field_name::trit_len() {
                        Err(TransactionFieldError::FieldWrongLength)?
                    }
                    Ok(Self::from_inner_unchecked(val))
                }

                fn from_inner_unchecked(val: Self::Inner) -> Self{
                    Self(val)
                }

                #[inline]
                fn trit_len() -> usize {
                   Self::trit_len()
                }
            }
        )+
    }
}

macro_rules! impl_transaction_field_type_for_tritbuf_fields {
    ( $($field_name:ident),+ $(,)?) => {
        $(
            impl TransactionFieldType for $field_name {
                type InnerType = TritBuf<T1B1Buf>;
                fn is_trits_type() -> bool {true}
            }
        )+
    }
}

impl TransactionFieldType for Value {
    type InnerType = i64;

    fn is_trits_type() -> bool {
        false
    }
}

impl TransactionFieldType for Index {
    type InnerType = usize;

    fn is_trits_type() -> bool {
        false
    }
}

impl TransactionFieldType for Timestamp {
    type InnerType = u64;

    fn is_trits_type() -> bool {
        false
    }
}

macro_rules! impl_hash_trait {
    ( $($field_name:ident),+ $(,)?) => {
        $(
            impl hash::Hash for $field_name {
                fn hash<H: hash::Hasher>(&self, hasher: &mut H) {
                       self.0.hash(hasher)
                }
            }
        )+
    }
}

impl_transaction_field_type_for_tritbuf_fields!(Payload, Address, Tag, Nonce);
impl_transaction_field!(Payload, Address, Tag, Nonce, Index, Value, Timestamp);
impl_hash_trait!(Address);
>>>>>>> 4056fe14

#[derive(Debug)]
pub enum TransactionError {
    TransactionDeserializationError,
    TransactionInvalidValue,
    TransactionBuilderError(TransactionBuilderError),
}

impl From<num_conversions::TritsI64ConversionError> for TransactionError {
    fn from(_: num_conversions::TritsI64ConversionError) -> Self {
        TransactionError::TransactionInvalidValue
    }
}

#[derive(PartialEq, Clone, Debug)]
pub struct Transaction {
    pub(crate) payload: Payload,
    pub(crate) address: Address,
    pub(crate) value: Value,
    pub(crate) obsolete_tag: Tag,
    pub(crate) timestamp: Timestamp,
    pub(crate) index: Index,
    pub(crate) last_index: Index,
    pub(crate) bundle: Hash,
    pub(crate) trunk: Hash,
    pub(crate) branch: Hash,
    pub(crate) tag: Tag,
    pub(crate) attachment_ts: Timestamp,
    pub(crate) attachment_lbts: Timestamp,
    pub(crate) attachment_ubts: Timestamp,
    pub(crate) nonce: Nonce,
}

impl Eq for Transaction {}

impl Transaction {
    pub fn builder() -> TransactionBuilder {
        TransactionBuilder::new()
    }

    pub fn from_trits(buffer: &Trits<impl RawEncoding<Trit = Btrit> + ?Sized>) -> Result<Self, TransactionError> {
        let trits = buffer.encode::<T1B1Buf>();

        let value =
            i64::try_from(trits[VALUE.trit_offset.start..VALUE.trit_offset.start + VALUE.trit_offset.length].to_buf())?;

        let timestamp = i64::try_from(
            trits[TIMESTAMP.trit_offset.start..TIMESTAMP.trit_offset.start + TIMESTAMP.trit_offset.length].to_buf(),
        )? as u64;
        let index =
            i64::try_from(trits[INDEX.trit_offset.start..INDEX.trit_offset.start + INDEX.trit_offset.length].to_buf())?
                as usize;
        let last_index = i64::try_from(
            trits[LAST_INDEX.trit_offset.start..LAST_INDEX.trit_offset.start + LAST_INDEX.trit_offset.length].to_buf(),
        )? as usize;

        let attachment_ts = i64::try_from(
            trits[ATTACHMENT_TS.trit_offset.start..ATTACHMENT_TS.trit_offset.start + ATTACHMENT_TS.trit_offset.length]
                .to_buf(),
        )? as u64;

        let attachment_lbts = i64::try_from(
            trits[ATTACHMENT_LBTS.trit_offset.start
                ..ATTACHMENT_LBTS.trit_offset.start + ATTACHMENT_LBTS.trit_offset.length]
                .to_buf(),
        )? as u64;
        let attachment_ubts = i64::try_from(
            trits[ATTACHMENT_UBTS.trit_offset.start
                ..ATTACHMENT_UBTS.trit_offset.start + ATTACHMENT_UBTS.trit_offset.length]
                .to_buf(),
        )? as u64;

        let transaction = Self::builder()
            .with_payload(Payload(
                trits[PAYLOAD.trit_offset.start..PAYLOAD.trit_offset.start + PAYLOAD.trit_offset.length].to_buf(),
            ))
            .with_address(Address(
                trits[ADDRESS.trit_offset.start..ADDRESS.trit_offset.start + ADDRESS.trit_offset.length].to_buf(),
            ))
            .with_value(Value::from_inner_unchecked(value))
            .with_obsolete_tag(Tag(trits[OBSOLETE_TAG.trit_offset.start
                ..OBSOLETE_TAG.trit_offset.start + OBSOLETE_TAG.trit_offset.length]
                .to_buf()))
            .with_timestamp(Timestamp::from_inner_unchecked(timestamp))
            .with_index(Index::from_inner_unchecked(index))
            .with_last_index(Index::from_inner_unchecked(last_index))
            .with_tag(Tag(trits
                [TAG.trit_offset.start..TAG.trit_offset.start + TAG.trit_offset.length]
                .to_buf()))
            .with_attachment_ts(Timestamp::from_inner_unchecked(attachment_ts))
            .with_bundle(Hash::from_inner_unchecked(
                trits[BUNDLE.trit_offset.start..BUNDLE.trit_offset.start + BUNDLE.trit_offset.length].to_buf(),
            ))
            .with_trunk(Hash::from_inner_unchecked(
                trits[TRUNK.trit_offset.start..TRUNK.trit_offset.start + TRUNK.trit_offset.length].to_buf(),
            ))
            .with_branch(Hash::from_inner_unchecked(
                trits[BRANCH.trit_offset.start..BRANCH.trit_offset.start + BRANCH.trit_offset.length].to_buf(),
            ))
            .with_attachment_lbts(Timestamp::from_inner_unchecked(attachment_lbts))
            .with_attachment_ubts(Timestamp::from_inner_unchecked(attachment_ubts))
            .with_nonce(Nonce(
                trits[NONCE.trit_offset.start..NONCE.trit_offset.start + NONCE.trit_offset.length].to_buf(),
            ))
            .build()
            .map_err(|e| TransactionError::TransactionBuilderError(e))?;

        Ok(transaction)
    }

    pub fn into_trits_allocated(&self, mut buf: &mut Trits<T1B1>) {
        buf.copy_raw_bytes(
            self.payload().to_inner(),
            PAYLOAD.trit_offset.start,
            PAYLOAD.trit_offset.length,
        );
        buf.copy_raw_bytes(
            self.address().to_inner(),
            ADDRESS.trit_offset.start,
            ADDRESS.trit_offset.length,
        );
        buf.copy_raw_bytes(
            self.obsolete_tag().to_inner(),
            OBSOLETE_TAG.trit_offset.start,
            OBSOLETE_TAG.trit_offset.length,
        );

        buf.copy_raw_bytes(
            self.bundle().to_inner(),
            BUNDLE.trit_offset.start,
            BUNDLE.trit_offset.length,
        );

        buf.copy_raw_bytes(
            self.branch().to_inner(),
            BRANCH.trit_offset.start,
            BRANCH.trit_offset.length,
        );

        buf.copy_raw_bytes(
            self.trunk().to_inner(),
            TRUNK.trit_offset.start,
            TRUNK.trit_offset.length,
        );

        buf.copy_raw_bytes(self.tag().to_inner(), TAG.trit_offset.start, TAG.trit_offset.length);

        buf.copy_raw_bytes(
            self.nonce().to_inner(),
            NONCE.trit_offset.start,
            NONCE.trit_offset.length,
        );

        let value_buf = TritBuf::<T1B1Buf>::try_from(*self.value().to_inner()).unwrap();

        buf.copy_raw_bytes(value_buf.as_slice(), VALUE.trit_offset.start, value_buf.len());

        let timestamp_buf = TritBuf::<T1B1Buf>::try_from(*self.timestamp().to_inner() as i64).unwrap();

        buf.copy_raw_bytes(
            timestamp_buf.as_slice(),
            TIMESTAMP.trit_offset.start,
            timestamp_buf.len(),
        );

        let attachment_ts_buf = TritBuf::<T1B1Buf>::try_from(*self.attachment_ts().to_inner() as i64).unwrap();

        buf.copy_raw_bytes(
            attachment_ts_buf.as_slice(),
            ATTACHMENT_TS.trit_offset.start,
            attachment_ts_buf.len(),
        );

        let attachment_lbts_buf = TritBuf::<T1B1Buf>::try_from(*self.timestamp().to_inner() as i64).unwrap();
        buf.copy_raw_bytes(
            attachment_lbts_buf.as_slice(),
            ATTACHMENT_LBTS.trit_offset.start,
            attachment_lbts_buf.len(),
        );

        let attachment_ubts_buf = TritBuf::<T1B1Buf>::try_from(*self.timestamp().to_inner() as i64).unwrap();
        buf.copy_raw_bytes(
            attachment_ubts_buf.as_slice(),
            ATTACHMENT_UBTS.trit_offset.start,
            attachment_ubts_buf.len(),
        );
    }

    pub fn payload(&self) -> &Payload {
        &self.payload
    }

    pub fn address(&self) -> &Address {
        &self.address
    }

    pub fn value(&self) -> &Value {
        &self.value
    }

    pub fn obsolete_tag(&self) -> &Tag {
        &self.obsolete_tag
    }

    pub fn timestamp(&self) -> &Timestamp {
        &self.timestamp
    }

    pub fn index(&self) -> &Index {
        &self.index
    }

    pub fn last_index(&self) -> &Index {
        &self.last_index
    }

    pub fn bundle(&self) -> &Hash {
        &self.bundle
    }

    pub fn trunk(&self) -> &Hash {
        &self.trunk
    }

    pub fn branch(&self) -> &Hash {
        &self.branch
    }

    pub fn tag(&self) -> &Tag {
        &self.tag
    }

    pub fn attachment_ts(&self) -> &Timestamp {
        &self.attachment_ts
    }

    pub fn attachment_lbts(&self) -> &Timestamp {
        &self.attachment_lbts
    }

    pub fn attachment_ubts(&self) -> &Timestamp {
        &self.attachment_ubts
    }

    pub fn nonce(&self) -> &Nonce {
        &self.nonce
    }

    pub fn is_tail(&self) -> bool {
        self.index == Index(0)
    }

    pub fn is_head(&self) -> bool {
        self.index == self.last_index
    }

    pub const fn trits_len() -> usize {
        TRANSACTION_TRIT_LEN
    }
}

/// Transaction builder

#[derive(Debug)]
pub enum TransactionBuilderError {
    MissingField(&'static str),
    InvalidValue(i64),
}

#[derive(Default)]
pub struct TransactionBuilder {
    pub(crate) payload: Option<Payload>,
    pub(crate) address: Option<Address>,
    pub(crate) value: Option<Value>,
    pub(crate) obsolete_tag: Option<Tag>,
    pub(crate) timestamp: Option<Timestamp>,
    pub(crate) index: Option<Index>,
    pub(crate) last_index: Option<Index>,
    pub(crate) bundle: Option<Hash>,
    pub(crate) trunk: Option<Hash>,
    pub(crate) branch: Option<Hash>,
    pub(crate) tag: Option<Tag>,
    pub(crate) attachment_ts: Option<Timestamp>,
    pub(crate) attachment_lbts: Option<Timestamp>,
    pub(crate) attachment_ubts: Option<Timestamp>,
    pub(crate) nonce: Option<Nonce>,
}

impl TransactionBuilder {
    pub fn new() -> Self {
        Self::default()
    }

    pub fn with_payload(mut self, payload: Payload) -> Self {
        self.payload.replace(payload);
        self
    }

    pub fn with_address(mut self, address: Address) -> Self {
        self.address.replace(address);
        self
    }

    pub fn with_value(mut self, value: Value) -> Self {
        self.value.replace(value);
        self
    }

    pub fn with_obsolete_tag(mut self, obsolete_tag: Tag) -> Self {
        self.obsolete_tag.replace(obsolete_tag);
        self
    }
    pub fn with_timestamp(mut self, timestamp: Timestamp) -> Self {
        self.timestamp.replace(timestamp);
        self
    }

    pub fn with_index(mut self, index: Index) -> Self {
        self.index.replace(index);
        self
    }

    pub fn with_last_index(mut self, last_index: Index) -> Self {
        self.last_index.replace(last_index);
        self
    }

    pub fn with_tag(mut self, tag: Tag) -> Self {
        self.tag.replace(tag);
        self
    }

    pub fn with_attachment_ts(mut self, attachment_ts: Timestamp) -> Self {
        self.attachment_ts.replace(attachment_ts);
        self
    }

    pub fn with_bundle(mut self, bundle: Hash) -> Self {
        self.bundle.replace(bundle);
        self
    }

    pub fn with_trunk(mut self, trunk: Hash) -> Self {
        self.trunk.replace(trunk);
        self
    }

    pub fn with_branch(mut self, branch: Hash) -> Self {
        self.branch.replace(branch);
        self
    }

    pub fn with_attachment_lbts(mut self, attachment_lbts: Timestamp) -> Self {
        self.attachment_lbts.replace(attachment_lbts);
        self
    }

    pub fn with_attachment_ubts(mut self, attachment_ubts: Timestamp) -> Self {
        self.attachment_ubts.replace(attachment_ubts);
        self
    }

    pub fn with_nonce(mut self, nonce: Nonce) -> Self {
        self.nonce.replace(nonce);
        self
    }

    pub fn build(self) -> Result<Transaction, TransactionBuilderError> {
        let value = self
            .value
            .as_ref()
            .ok_or(TransactionBuilderError::MissingField("value"))?
            .0;

        if value.abs() > IOTA_SUPPLY {
            Err(TransactionBuilderError::InvalidValue(value))?;
        }

        Ok(Transaction {
            payload: self.payload.ok_or(TransactionBuilderError::MissingField("payload"))?,
            address: self.address.ok_or(TransactionBuilderError::MissingField("address"))?,
            value: Value(value),
            obsolete_tag: self
                .obsolete_tag
                .ok_or(TransactionBuilderError::MissingField("obsolete_tag"))?,
            timestamp: self
                .timestamp
                .ok_or(TransactionBuilderError::MissingField("timestamp"))?,
            index: self.index.ok_or(TransactionBuilderError::MissingField("index"))?,
            last_index: self
                .last_index
                .ok_or(TransactionBuilderError::MissingField("last_index"))?,
            tag: self.tag.ok_or(TransactionBuilderError::MissingField("tag"))?,
            bundle: self.bundle.ok_or(TransactionBuilderError::MissingField("bundle"))?,
            trunk: self.trunk.ok_or(TransactionBuilderError::MissingField("trunk"))?,
            branch: self.branch.ok_or(TransactionBuilderError::MissingField("branch"))?,
            attachment_ts: self
                .attachment_ts
                .ok_or(TransactionBuilderError::MissingField("attachment_ts"))?,
            attachment_lbts: self
                .attachment_lbts
                .ok_or(TransactionBuilderError::MissingField("attachment_lbts"))?,
            attachment_ubts: self
                .attachment_ubts
                .ok_or(TransactionBuilderError::MissingField("attachment_ubts"))?,
            nonce: self.nonce.ok_or(TransactionBuilderError::MissingField("nonce"))?,
        })
    }
}

#[derive(Default)]
pub struct TransactionBuilders(pub(crate) Vec<TransactionBuilder>);

impl TransactionBuilders {
    pub fn len(&self) -> usize {
        self.0.len()
    }

    pub fn push(&mut self, transaction_builder: TransactionBuilder) {
        self.0.push(transaction_builder);
    }
}

#[cfg(test)]
mod tests {
    use super::*;

    use crate::constants::TRANSACTION_TRIT_LEN;

    #[test]
    fn create_transaction_from_builder() {
        let _ = TransactionBuilder::new()
            .with_payload(Payload::zeros())
            .with_address(Address::zeros())
            .with_value(Value(0))
            .with_obsolete_tag(Tag::zeros())
            .with_timestamp(Timestamp(0))
            .with_index(Index(0))
            .with_last_index(Index(0))
            .with_tag(Tag::zeros())
            .with_attachment_ts(Timestamp(0))
            .with_bundle(Hash::zeros())
            .with_trunk(Hash::zeros())
            .with_branch(Hash::zeros())
            .with_attachment_lbts(Timestamp(0))
            .with_attachment_ubts(Timestamp(0))
            .with_nonce(Nonce::zeros())
            .build()
            .unwrap();
    }

    #[test]
    fn test_from_and_into_trits() {
        let tx = TransactionBuilder::new()
            .with_payload(Payload::zeros())
            .with_address(Address::zeros())
            .with_value(Value(0))
            .with_obsolete_tag(Tag::zeros())
            .with_timestamp(Timestamp(0))
            .with_index(Index(0))
            .with_last_index(Index(0))
            .with_tag(Tag::zeros())
            .with_attachment_ts(Timestamp(0))
            .with_bundle(Hash::zeros())
            .with_trunk(Hash::zeros())
            .with_branch(Hash::zeros())
            .with_attachment_lbts(Timestamp(0))
            .with_attachment_ubts(Timestamp(0))
            .with_nonce(Nonce::zeros())
            .build()
            .unwrap();

        let raw_tx_bytes: &mut [i8] = &mut [0 as i8; TRANSACTION_TRIT_LEN];
        let tx_trits = unsafe { Trits::<T1B1>::from_raw_unchecked_mut(raw_tx_bytes, TRANSACTION_TRIT_LEN) };

        tx.into_trits_allocated(tx_trits);
        let tx2 = Transaction::from_trits(tx_trits).unwrap();

        assert_eq!(tx.payload, tx2.payload);
        assert_eq!(tx.bundle, tx2.bundle);
        assert_eq!(tx.trunk, tx2.trunk);
        assert_eq!(tx.branch, tx2.branch);
        assert_eq!(tx.nonce, tx2.nonce);
        assert_eq!(tx.tag, tx2.tag);
        assert_eq!(tx.obsolete_tag, tx2.obsolete_tag);
        assert_eq!(tx.value, tx2.value);
        assert_eq!(tx.timestamp, tx2.timestamp);
        assert_eq!(tx.attachment_ts, tx2.attachment_ts);
        assert_eq!(tx.attachment_ubts, tx2.attachment_ubts);
        assert_eq!(tx.index, tx2.index);
        assert_eq!(tx.last_index, tx2.last_index);
    }
}<|MERGE_RESOLUTION|>--- conflicted
+++ resolved
@@ -1,4 +1,3 @@
-<<<<<<< HEAD
 use crate::{
     constants::{
         ADDRESS,
@@ -15,6 +14,7 @@
         PAYLOAD,
         TAG,
         TIMESTAMP,
+        TRANSACTION_TRIT_LEN,
         TRUNK,
         VALUE,
     },
@@ -29,31 +29,6 @@
         TransactionField,
         Value,
     },
-=======
-use crate::constants::{
-    ADDRESS,
-    ADDRESS_TRIT_LEN,
-    ATTACHMENT_LBTS,
-    ATTACHMENT_TS,
-    ATTACHMENT_UBTS,
-    BRANCH,
-    BUNDLE,
-    HASH_TRIT_LEN,
-    INDEX,
-    IOTA_SUPPLY,
-    LAST_INDEX,
-    NONCE,
-    NONCE_TRIT_LEN,
-    OBSOLETE_TAG,
-    PAYLOAD,
-    PAYLOAD_TRIT_LEN,
-    TAG,
-    TAG_TRIT_LEN,
-    TIMESTAMP,
-    TRANSACTION_TRIT_LEN,
-    TRUNK,
-    VALUE,
->>>>>>> 4056fe14
 };
 
 use bee_ternary::{
@@ -66,322 +41,7 @@
     T1B1,
 };
 
-<<<<<<< HEAD
 use std::convert::TryFrom;
-=======
-use std::{
-    cmp::PartialEq,
-    convert::TryFrom,
-    fmt,
-    hash,
-};
-
-#[derive(Debug)]
-pub enum TransactionFieldError {
-    FieldWrongLength,
-    FieldDeserializationError,
-}
-
-pub trait TransactionField: Sized + TransactionFieldType {
-    type Inner: ToOwned + ?Sized;
-    fn try_from_inner(buffer: <Self::Inner as ToOwned>::Owned) -> Result<Self, TransactionFieldError>;
-    fn from_inner_unchecked(buffer: <Self::Inner as ToOwned>::Owned) -> Self;
-
-    fn to_inner(&self) -> &Self::Inner;
-
-    fn trit_len() -> usize;
-}
-
-pub trait NumTritsOfValue {
-    fn num_trits(&self) -> usize;
-}
-
-pub trait TransactionFieldType {
-    type InnerType: NumTritsOfValue;
-
-    fn is_trits_type() -> bool;
-}
-
-impl NumTritsOfValue for TritBuf<T1B1Buf> {
-    fn num_trits(&self) -> usize {
-        self.len()
-    }
-}
-
-impl NumTritsOfValue for i64 {
-    fn num_trits(&self) -> usize {
-        unimplemented!();
-    }
-}
-
-impl NumTritsOfValue for u64 {
-    fn num_trits(&self) -> usize {
-        unimplemented!();
-    }
-}
-
-impl NumTritsOfValue for usize {
-    fn num_trits(&self) -> usize {
-        unimplemented!();
-    }
-}
-
-#[derive(Clone, Debug, PartialEq, Serialize, Deserialize)]
-pub struct Payload(TritBuf<T1B1Buf>);
-
-impl Payload {
-    pub fn zeros() -> Self {
-        Self(TritBuf::zeros(PAYLOAD.trit_offset.length))
-    }
-
-    pub fn trit_len() -> usize {
-        PAYLOAD_TRIT_LEN
-    }
-}
-
-#[derive(Clone, Debug, PartialEq, Serialize, Deserialize)]
-pub struct Address(TritBuf<T1B1Buf>);
-
-impl Address {
-    pub fn zeros() -> Self {
-        Self(TritBuf::zeros(ADDRESS.trit_offset.length))
-    }
-
-    pub fn trit_len() -> usize {
-        ADDRESS_TRIT_LEN
-    }
-}
-
-impl Eq for Address {}
-
-#[derive(Clone, Debug, PartialEq, Serialize, Deserialize)]
-pub struct Value(i64);
-
-impl Value {
-    pub fn trit_len() -> usize {
-        unimplemented!();
-    }
-}
-
-#[derive(Clone, Debug, PartialEq, Serialize, Deserialize)]
-pub struct Tag(TritBuf<T1B1Buf>);
-
-impl Tag {
-    pub fn zeros() -> Self {
-        Self(TritBuf::zeros(TAG.trit_offset.length))
-    }
-
-    pub fn trit_len() -> usize {
-        TAG_TRIT_LEN
-    }
-}
-
-#[derive(Clone, Debug, PartialEq, Serialize, Deserialize)]
-pub struct Timestamp(u64);
-
-impl Timestamp {
-    pub fn trit_len() -> usize {
-        unimplemented!();
-    }
-}
-
-#[derive(Clone, Debug, PartialEq, Serialize, Deserialize)]
-pub struct Index(usize);
-
-impl Index {
-    pub fn trit_len() -> usize {
-        unimplemented!();
-    }
-}
-
-#[derive(Copy, Clone)]
-pub struct Hash(pub [i8; 243]);
-
-impl Hash {
-    pub fn zeros() -> Self {
-        Self([0; 243])
-    }
-
-    pub fn as_bytes(&self) -> &[i8] {
-        &self.0
-    }
-
-    pub fn as_trits(&self) -> &Trits<T1B1> {
-        unsafe { Trits::from_raw_unchecked(self.as_bytes(), 243) }
-    }
-
-    pub fn trit_len() -> usize {
-        HASH_TRIT_LEN
-    }
-}
-
-impl PartialEq for Hash {
-    fn eq(&self, other: &Self) -> bool {
-        self.0.iter().zip(other.0.iter()).all(|(a, b)| a == b)
-    }
-}
-impl Eq for Hash {}
-
-impl fmt::Display for Hash {
-    fn fmt(&self, f: &mut fmt::Formatter<'_>) -> fmt::Result {
-        write!(f, "{:?}", self.as_trits())
-    }
-}
-
-/*
-TODO: Implement this when we need it
-use serde::ser::{Serialize, Serializer};
-impl Serialize for Hash {
-    fn serialize<S: Serializer>(&self, s: S) -> Result<S::Ok, S::Error> {
-        s.collect_seq(&self.0[..])
-    }
-}
-*/
-
-impl fmt::Debug for Hash {
-    fn fmt(&self, f: &mut fmt::Formatter) -> fmt::Result {
-        write!(f, "{:?}", self.as_trits())
-    }
-}
-
-impl hash::Hash for Hash {
-    fn hash<H: hash::Hasher>(&self, hasher: &mut H) {
-        self.0.hash(hasher)
-    }
-}
-
-impl TransactionFieldType for Hash {
-    type InnerType = TritBuf<T1B1Buf>;
-
-    fn is_trits_type() -> bool {
-        true
-    }
-}
-
-impl TransactionField for Hash {
-    // TODO why Trits and not TritBuf ?
-    type Inner = Trits<T1B1>;
-
-    fn to_inner(&self) -> &Self::Inner {
-        self.as_trits()
-    }
-
-    fn trit_len() -> usize {
-        243
-    }
-
-    fn try_from_inner(buf: <Self::Inner as ToOwned>::Owned) -> Result<Self, TransactionFieldError> {
-        if buf.len() != Self::trit_len() {
-            Err(TransactionFieldError::FieldWrongLength)?
-        }
-
-        Ok(Self::from_inner_unchecked(buf))
-    }
-
-    fn from_inner_unchecked(buf: <Self::Inner as ToOwned>::Owned) -> Self {
-        let mut trits = [0; 243];
-        trits.copy_from_slice(buf.as_i8_slice());
-
-        Self(trits)
-    }
-}
-
-#[derive(Clone, Debug, PartialEq, Serialize, Deserialize)]
-pub struct Nonce(TritBuf<T1B1Buf>);
-
-impl Nonce {
-    pub fn zeros() -> Self {
-        Self(TritBuf::zeros(NONCE.trit_offset.length))
-    }
-
-    pub fn trit_len() -> usize {
-        NONCE_TRIT_LEN
-    }
-}
-
-macro_rules! impl_transaction_field {
-    ( $($field_name:ident),+ $(,)?) => {
-        $(
-            impl TransactionField for $field_name {
-
-                type Inner = <$field_name as TransactionFieldType>::InnerType;
-
-                fn to_inner(&self) -> &Self::Inner {
-                    &self.0
-                }
-
-                #[inline]
-                fn try_from_inner(val: Self::Inner) -> Result<Self, TransactionFieldError> {
-                    if $field_name::is_trits_type() && val.num_trits() != $field_name::trit_len() {
-                        Err(TransactionFieldError::FieldWrongLength)?
-                    }
-                    Ok(Self::from_inner_unchecked(val))
-                }
-
-                fn from_inner_unchecked(val: Self::Inner) -> Self{
-                    Self(val)
-                }
-
-                #[inline]
-                fn trit_len() -> usize {
-                   Self::trit_len()
-                }
-            }
-        )+
-    }
-}
-
-macro_rules! impl_transaction_field_type_for_tritbuf_fields {
-    ( $($field_name:ident),+ $(,)?) => {
-        $(
-            impl TransactionFieldType for $field_name {
-                type InnerType = TritBuf<T1B1Buf>;
-                fn is_trits_type() -> bool {true}
-            }
-        )+
-    }
-}
-
-impl TransactionFieldType for Value {
-    type InnerType = i64;
-
-    fn is_trits_type() -> bool {
-        false
-    }
-}
-
-impl TransactionFieldType for Index {
-    type InnerType = usize;
-
-    fn is_trits_type() -> bool {
-        false
-    }
-}
-
-impl TransactionFieldType for Timestamp {
-    type InnerType = u64;
-
-    fn is_trits_type() -> bool {
-        false
-    }
-}
-
-macro_rules! impl_hash_trait {
-    ( $($field_name:ident),+ $(,)?) => {
-        $(
-            impl hash::Hash for $field_name {
-                fn hash<H: hash::Hasher>(&self, hasher: &mut H) {
-                       self.0.hash(hasher)
-                }
-            }
-        )+
-    }
-}
-
-impl_transaction_field_type_for_tritbuf_fields!(Payload, Address, Tag, Nonce);
-impl_transaction_field!(Payload, Address, Tag, Nonce, Index, Value, Timestamp);
-impl_hash_trait!(Address);
->>>>>>> 4056fe14
 
 #[derive(Debug)]
 pub enum TransactionError {
@@ -492,7 +152,7 @@
         Ok(transaction)
     }
 
-    pub fn into_trits_allocated(&self, mut buf: &mut Trits<T1B1>) {
+    pub fn into_trits_allocated(&self, buf: &mut Trits<T1B1>) {
         buf.copy_raw_bytes(
             self.payload().to_inner(),
             PAYLOAD.trit_offset.start,
