--- conflicted
+++ resolved
@@ -78,17 +78,182 @@
 }
 
 pub struct Payload(pub [Tryte; PAYLOAD.tryte_offset.length]);
-<<<<<<< HEAD
+
+impl Payload {
+    pub fn new() -> Self {
+        Self::default()
+    }
+
+    pub fn from_str(payload: &str) -> Self {
+        assert!(payload.len() <= PAYLOAD.tryte_offset.length);
+        assert!(payload.chars().all(|c| c.is_tryte()));
+
+        let mut trytes = [TRYTE_ZERO; PAYLOAD.tryte_offset.length];
+
+        for (i, c) in payload.chars().enumerate() {
+            trytes[i] = c;
+        }
+
+        Self(trytes)
+    }
+}
+
+impl Default for Payload {
+    fn default() -> Self {
+        Self([TRYTE_ZERO; PAYLOAD.tryte_offset.length])
+    }
+}
+
 pub struct Address(pub [Tryte; ADDRESS.tryte_offset.length]);
+
+impl Address {
+    pub fn new() -> Self {
+        Self::default()
+    }
+
+    pub fn from_str(address: &str) -> Self {
+        assert!(address.len() <= ADDRESS.tryte_offset.length);
+        assert!(address.chars().all(|c| c.is_tryte()));
+
+        let mut trytes = [TRYTE_ZERO; ADDRESS.tryte_offset.length];
+
+        for (i, c) in address.chars().enumerate() {
+            trytes[i] = c;
+        }
+
+        Self(trytes)
+    }
+}
+
+impl Default for Address {
+    fn default() -> Self {
+        Self([TRYTE_ZERO; ADDRESS.tryte_offset.length])
+    }
+}
+
 #[derive(Default, Debug, Clone)]
 pub struct Value(pub i64);
+
+impl Value {
+    pub fn new() -> Self {
+        Self::default()
+    }
+}
+
 pub struct Tag(pub [Tryte; TAG.tryte_offset.length]);
+
+impl Tag {
+    pub fn new() -> Self {
+        Self::default()
+    }
+
+    pub fn from_str(tag: &str) -> Self {
+        assert!(tag.len() <= TAG.tryte_offset.length);
+        assert!(tag.chars().all(|c| c.is_tryte()));
+
+        let mut trytes = [TRYTE_ZERO; TAG.tryte_offset.length];
+
+        for (i, c) in tag.chars().enumerate() {
+            trytes[i] = c;
+        }
+
+        Self(trytes)
+    }
+}
+
+impl Default for Tag {
+    fn default() -> Self {
+        Self([TRYTE_ZERO; TAG.tryte_offset.length])
+    }
+}
+
 #[derive(Default, Debug, Clone)]
 pub struct Timestamp(pub u64);
+
+impl Timestamp {
+    pub fn new() -> Self {
+        Self::default()
+    }
+}
+
 #[derive(Default, Debug, Clone)]
 pub struct Index(pub usize);
+
+impl Index {
+    pub fn new() -> Self {
+        Self::default()
+    }
+}
+
 pub struct Hash(pub [Tryte; BUNDLE_HASH.tryte_offset.length]);
+
+impl Hash {
+    pub fn new() -> Self {
+        Self::default()
+    }
+
+    pub fn from_str(hash: &str) -> Self {
+        assert!(hash.len() <= BUNDLE_HASH.tryte_offset.length);
+        assert!(hash.chars().all(|c| c.is_tryte()));
+
+        let mut trytes = [TRYTE_ZERO; BUNDLE_HASH.tryte_offset.length];
+
+        for (i, c) in hash.chars().enumerate() {
+            trytes[i] = c;
+        }
+
+        Self(trytes)
+    }
+}
+
+impl Default for Hash {
+    fn default() -> Self {
+        Self([TRYTE_ZERO; BUNDLE_HASH.tryte_offset.length])
+    }
+}
+
 pub struct Nonce(pub [Tryte; NONCE.tryte_offset.length]);
+
+impl Nonce {
+    pub fn new() -> Self {
+        Self::default()
+    }
+
+    pub fn from_str(nonce: &str) -> Self {
+        assert!(nonce.len() <= NONCE.tryte_offset.length);
+        assert!(nonce.chars().all(|c| c.is_tryte()));
+
+        let mut trytes = [TRYTE_ZERO; NONCE.tryte_offset.length];
+
+        for (i, c) in nonce.chars().enumerate() {
+            trytes[i] = c;
+        }
+
+        Self(trytes)
+    }
+}
+
+impl Default for Nonce {
+    fn default() -> Self {
+        Self([TRYTE_ZERO; NONCE.tryte_offset.length])
+    }
+}
+
+implement_debug!(Payload, Address, Tag, Nonce, Hash);
+implement_display!(Payload, Address, Tag, Nonce, Hash);
+implement_hash!(Address, Hash);
+implement_eq!(Payload, Address, Tag, Hash, Nonce);
+implement_clone!(Payload, Address, Tag, Nonce, Hash);
+
+/// The (bundle) essence of each transaction is a subset of its fields, with a total size of 486 trits.
+pub struct Essence<'a> {
+    address: &'a Address,
+    value: &'a Value,
+    obsolete_tag: &'a Tag,
+    timestamp: &'a Timestamp,
+    index: &'a Index,
+    last_index: &'a Index,
+}
 
 #[derive(Clone)]
 pub struct Transaction {
@@ -109,214 +274,6 @@
     pub(crate) nonce: Nonce,
 }
 
-/// The (bundle) essence of each transaction is a subset of its fields, with a total size of 486 trits, see the table below.
-/// NOTE: if this is a subset of transaction fields, then it's confusing to call it the `bundle essence` when in reality it's the essence of a transaction needed to build a bundle, or am I misunderstanding the meaning of the word 'essence'? I would like to call it the `TransactionEssence`, but that might be confusing to people used to IOTA terms.
-pub struct Essence<'a> {
-    address: &'a Address,
-    value: &'a Value,
-    obsolete_tag: &'a Tag,
-    timestamp: &'a Timestamp,
-    index: &'a Index,
-    last_index: &'a Index,
-}
-=======
->>>>>>> de47c78a
-
-impl Payload {
-    pub fn new() -> Self {
-        Self::default()
-    }
-
-    pub fn from_str(payload: &str) -> Self {
-        assert!(payload.len() <= PAYLOAD.tryte_offset.length);
-        assert!(payload.chars().all(|c| c.is_tryte()));
-
-        let mut trytes = [TRYTE_ZERO; PAYLOAD.tryte_offset.length];
-
-        for (i, c) in payload.chars().enumerate() {
-            trytes[i] = c;
-        }
-
-        Self(trytes)
-    }
-}
-
-impl Default for Payload {
-    fn default() -> Self {
-        Self([TRYTE_ZERO; PAYLOAD.tryte_offset.length])
-    }
-}
-
-pub struct Address(pub [Tryte; ADDRESS.tryte_offset.length]);
-
-impl Address {
-    pub fn new() -> Self {
-        Self::default()
-    }
-
-    pub fn from_str(address: &str) -> Self {
-        assert!(address.len() <= ADDRESS.tryte_offset.length);
-        assert!(address.chars().all(|c| c.is_tryte()));
-
-        let mut trytes = [TRYTE_ZERO; ADDRESS.tryte_offset.length];
-
-        for (i, c) in address.chars().enumerate() {
-            trytes[i] = c;
-        }
-
-        Self(trytes)
-    }
-}
-
-impl Default for Address {
-    fn default() -> Self {
-        Self([TRYTE_ZERO; ADDRESS.tryte_offset.length])
-    }
-}
-
-#[derive(Default, Debug, Clone)]
-pub struct Value(pub i64);
-
-impl Value {
-    pub fn new() -> Self {
-        Self::default()
-    }
-}
-
-pub struct Tag(pub [Tryte; TAG.tryte_offset.length]);
-
-impl Tag {
-    pub fn new() -> Self {
-        Self::default()
-    }
-
-    pub fn from_str(tag: &str) -> Self {
-        assert!(tag.len() <= TAG.tryte_offset.length);
-        assert!(tag.chars().all(|c| c.is_tryte()));
-
-        let mut trytes = [TRYTE_ZERO; TAG.tryte_offset.length];
-
-        for (i, c) in tag.chars().enumerate() {
-            trytes[i] = c;
-        }
-
-        Self(trytes)
-    }
-}
-
-impl Default for Tag {
-    fn default() -> Self {
-        Self([TRYTE_ZERO; TAG.tryte_offset.length])
-    }
-}
-
-#[derive(Default, Debug, Clone)]
-pub struct Timestamp(pub u64);
-
-impl Timestamp {
-    pub fn new() -> Self {
-        Self::default()
-    }
-}
-
-#[derive(Default, Debug, Clone)]
-pub struct Index(pub usize);
-
-impl Index {
-    pub fn new() -> Self {
-        Self::default()
-    }
-}
-
-pub struct Hash(pub [Tryte; BUNDLE_HASH.tryte_offset.length]);
-
-impl Hash {
-    pub fn new() -> Self {
-        Self::default()
-    }
-
-    pub fn from_str(hash: &str) -> Self {
-        assert!(hash.len() <= BUNDLE_HASH.tryte_offset.length);
-        assert!(hash.chars().all(|c| c.is_tryte()));
-
-        let mut trytes = [TRYTE_ZERO; BUNDLE_HASH.tryte_offset.length];
-
-        for (i, c) in hash.chars().enumerate() {
-            trytes[i] = c;
-        }
-
-        Self(trytes)
-    }
-}
-
-impl Default for Hash {
-    fn default() -> Self {
-        Self([TRYTE_ZERO; BUNDLE_HASH.tryte_offset.length])
-    }
-}
-
-pub struct Nonce(pub [Tryte; NONCE.tryte_offset.length]);
-
-impl Nonce {
-    pub fn new() -> Self {
-        Self::default()
-    }
-
-    pub fn from_str(nonce: &str) -> Self {
-        assert!(nonce.len() <= NONCE.tryte_offset.length);
-        assert!(nonce.chars().all(|c| c.is_tryte()));
-
-        let mut trytes = [TRYTE_ZERO; NONCE.tryte_offset.length];
-
-        for (i, c) in nonce.chars().enumerate() {
-            trytes[i] = c;
-        }
-
-        Self(trytes)
-    }
-}
-
-impl Default for Nonce {
-    fn default() -> Self {
-        Self([TRYTE_ZERO; NONCE.tryte_offset.length])
-    }
-}
-
-implement_debug!(Payload, Address, Tag, Nonce, Hash);
-implement_display!(Payload, Address, Tag, Nonce, Hash);
-implement_hash!(Address, Hash);
-implement_eq!(Payload, Address, Tag, Hash, Nonce);
-implement_clone!(Payload, Address, Tag, Nonce, Hash);
-
-/// The (bundle) essence of each transaction is a subset of its fields, with a total size of 486 trits.
-pub struct Essence<'a> {
-    address: &'a Address,
-    value: &'a Value,
-    obsolete_tag: &'a Tag,
-    timestamp: &'a Timestamp,
-    index: &'a Index,
-    last_index: &'a Index,
-}
-
-#[derive(Clone)]
-pub struct Transaction {
-    payload: Payload,
-    address: Address,
-    value: Value,
-    obsolete_tag: Tag,
-    timestamp: Timestamp,
-    index: Index,
-    last_index: Index,
-    bundle: Hash,
-    trunk: Hash,
-    branch: Hash,
-    tag: Tag,
-    attachment_ts: Timestamp,
-    attachment_lbts: Timestamp,
-    attachment_ubts: Timestamp,
-    nonce: Nonce,
-}
-
 impl Transaction {
     pub fn from_tryte_str(tx_trytes: &str) -> Result<Self> {
         if tx_trytes.len() != TRANSACTION_TRYT_LEN {
@@ -564,18 +521,33 @@
             address: self.address.unwrap_or(Address::new()),
             value: self.value.unwrap_or(Value::new()),
             obsolete_tag: self.obsolete_tag.unwrap_or(Tag::new()),
-            timestamp: self.timestamp.ok_or(Errors::TransactionBuilderError("timestamp not set"))?,
+            timestamp: self
+                .timestamp
+                .ok_or(Errors::TransactionBuilderError("timestamp not set"))?,
             index: self.index.unwrap_or(Index::new()),
             last_index: self.last_index.unwrap_or(Index::new()),
             tag: self.tag.unwrap_or(Tag::new()),
-            bundle: self.bundle.ok_or(Errors::TransactionBuilderError("bundle hash not set"))?,
-            trunk: self.trunk.ok_or(Errors::TransactionBuilderError("trunk hash not set"))?,
-            branch: self.branch.ok_or(Errors::TransactionBuilderError("branch hash not set"))?,
-            attachment_ts: self.attachment_ts.ok_or(Errors::TransactionBuilderError("attachment timestamp not set"))?,
-            attachment_lbts: self.attachment_lbts.ok_or(Errors::TransactionBuilderError("attachment lower bound timestamp not set"))?,
-            attachment_ubts: self.attachment_ubts.ok_or(Errors::TransactionBuilderError("attachment upper bound timestamp not set"))?,
-            nonce: self.nonce.ok_or(Errors::TransactionBuilderError("nonce not set"))?,
-
+            bundle: self
+                .bundle
+                .ok_or(Errors::TransactionBuilderError("bundle hash not set"))?,
+            trunk: self
+                .trunk
+                .ok_or(Errors::TransactionBuilderError("trunk hash not set"))?,
+            branch: self
+                .branch
+                .ok_or(Errors::TransactionBuilderError("branch hash not set"))?,
+            attachment_ts: self.attachment_ts.ok_or(Errors::TransactionBuilderError(
+                "attachment timestamp not set",
+            ))?,
+            attachment_lbts: self.attachment_lbts.ok_or(Errors::TransactionBuilderError(
+                "attachment lower bound timestamp not set",
+            ))?,
+            attachment_ubts: self.attachment_ubts.ok_or(Errors::TransactionBuilderError(
+                "attachment upper bound timestamp not set",
+            ))?,
+            nonce: self
+                .nonce
+                .ok_or(Errors::TransactionBuilderError("nonce not set"))?,
         })
     }
 
@@ -622,25 +594,12 @@
 
     #[test]
     fn create_transaction_from_builder() {
-<<<<<<< HEAD
-        let mut builder = TransactionBuilder::default();
-        builder
-            .value(Value(10))
-            .address(Address::from_str("ME"))
-            .tag(Tag::from_str("HELLO"))
-            .nonce(Nonce::from_str("ABCDEF"));
-
-        let tx = builder.build();
-=======
         let tx = Transaction::builder()
             .with_value(Value(10))
             .with_address(Address::from_str("ME"))
             .with_tag(Tag::from_str("HELLO"))
             .with_nonce(Nonce::from_str("ABCDEF"))
             .build_or_default();
-
-        println!("{:?}", tx);
->>>>>>> de47c78a
     }
 
     #[test]
