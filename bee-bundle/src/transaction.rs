use crate::constants::{
    ADDRESS,
    ADDRESS_TRIT_LEN,
    BRANCH,
    BUNDLE,
    HASH_TRIT_LEN,
    IOTA_SUPPLY,
    NONCE,
    NONCE_TRIT_LEN,
    OBSOLETE_TAG,
    PAYLOAD,
    PAYLOAD_TRIT_LEN,
    TAG,
    TAG_TRIT_LEN,
    TRUNK,
};

use bee_ternary::{
    raw::RawEncoding,
    Btrit,
    T1B1Buf,
    TritBuf,
    Trits,
    Tryte,
    T1B1,
};

<<<<<<< HEAD
use std::hash;
use std::fmt;
=======
use std::{
    cmp::PartialEq,
    convert::TryFrom,
    fmt,
    hash,
    iter,
};
>>>>>>> 24267f92

#[derive(Debug)]
pub enum TransactionFieldError {
    FieldWrongLength,
    FieldDeserializationError,
}

pub trait TransactionField: Sized + TransactionFieldType {
    type Inner: ToOwned + ?Sized;
    fn try_from_inner(buffer: <Self::Inner as ToOwned>::Owned) -> Result<Self, TransactionFieldError>;
    fn from_inner_unchecked(buffer: <Self::Inner as ToOwned>::Owned) -> Self;

    fn to_inner(&self) -> &Self::Inner;

    fn trit_len() -> usize;
}

pub trait NumTritsOfValue {
    fn num_trits(&self) -> usize;
}

pub trait TransactionFieldType {
    type InnerType: NumTritsOfValue;

    fn is_trits_type() -> bool;
}

impl NumTritsOfValue for TritBuf<T1B1Buf> {
    fn num_trits(&self) -> usize {
        self.len()
    }
}

impl NumTritsOfValue for i64 {
    fn num_trits(&self) -> usize {
        unimplemented!();
    }
}

impl NumTritsOfValue for u64 {
    fn num_trits(&self) -> usize {
        unimplemented!();
    }
}

impl NumTritsOfValue for usize {
    fn num_trits(&self) -> usize {
        unimplemented!();
    }
}

#[derive(Clone, Debug, PartialEq, Serialize, Deserialize)]
pub struct Payload(TritBuf<T1B1Buf>);

impl Payload {
    pub fn zeros() -> Self {
        Self(TritBuf::zeros(PAYLOAD.trit_offset.length))
    }

    pub fn trit_len() -> usize {
        PAYLOAD_TRIT_LEN
    }
}

#[derive(Clone, Debug, PartialEq, Serialize, Deserialize)]
pub struct Address(TritBuf<T1B1Buf>);

impl Address {
    pub fn zeros() -> Self {
        Self(TritBuf::zeros(ADDRESS.trit_offset.length))
    }

    pub fn trit_len() -> usize {
        ADDRESS_TRIT_LEN
    }
}

impl Eq for Address {}

#[derive(Clone, Debug, PartialEq, Serialize, Deserialize)]
pub struct Value(i64);

impl Value {
    pub fn trit_len() -> usize {
        unimplemented!();
    }
}

#[derive(Clone, Debug, PartialEq, Serialize, Deserialize)]
pub struct Tag(TritBuf<T1B1Buf>);

impl Tag {
    pub fn zeros() -> Self {
        Self(TritBuf::zeros(TAG.trit_offset.length))
    }

    pub fn trit_len() -> usize {
        TAG_TRIT_LEN
    }
}

#[derive(Clone, Debug, PartialEq, Serialize, Deserialize)]
pub struct Timestamp(u64);

impl Timestamp {
    pub fn trit_len() -> usize {
        unimplemented!();
    }
}

#[derive(Clone, Debug, PartialEq, Serialize, Deserialize)]
pub struct Index(usize);

impl Index {
    pub fn trit_len() -> usize {
        unimplemented!();
    }
}

#[derive(Copy, Clone)]
pub struct Hash(pub [i8; 243]);

impl Hash {
    pub fn zeros() -> Self {
        Self([0; 243])
    }

    pub fn as_bytes(&self) -> &[i8] {
        &self.0
    }

    pub fn as_trits(&self) -> &Trits<T1B1> {
        unsafe { Trits::from_raw_unchecked(self.as_bytes(), 243) }
    }

    pub fn trit_len() -> usize {
        HASH_TRIT_LEN
    }
}

impl PartialEq for Hash {
    fn eq(&self, other: &Self) -> bool {
        self.0.iter().zip(other.0.iter()).all(|(a, b)| a == b)
    }
}
impl Eq for Hash {}

<<<<<<< HEAD
impl fmt::Display for Hash {
    fn fmt(&self, f: &mut fmt::Formatter<'_>) -> fmt::Result {
        write!(f, "{:?}", self.0)
=======
/*
TODO: Implement this when we need it
use serde::ser::{Serialize, Serializer};
impl Serialize for Hash {
    fn serialize<S: Serializer>(&self, s: S) -> Result<S::Ok, S::Error> {
        s.collect_seq(&self.0[..])
    }
}
*/

impl fmt::Debug for Hash {
    fn fmt(&self, f: &mut fmt::Formatter) -> fmt::Result {
        write!(f, "{:?}", self.as_trits())
    }
}

impl hash::Hash for Hash {
    fn hash<H: hash::Hasher>(&self, hasher: &mut H) {
        self.0.hash(hasher)
    }
}

impl TransactionFieldType for Hash {
    type InnerType = TritBuf<T1B1Buf>;

    fn is_trits_type() -> bool {
        true
    }
}

impl TransactionField for Hash {
    type Inner = Trits<T1B1>;

    fn to_inner(&self) -> &Self::Inner {
        self.as_trits()
    }

    fn trit_len() -> usize {
        243
    }

    fn try_from_inner(buf: <Self::Inner as ToOwned>::Owned) -> Result<Self, TransactionFieldError> {
        if buf.len() != Self::trit_len() {
            Err(TransactionFieldError::FieldWrongLength)?
        }

        Ok(Self::from_inner_unchecked(buf))
    }

    fn from_inner_unchecked(buf: <Self::Inner as ToOwned>::Owned) -> Self {
        let mut trits = [0; 243];
        trits.copy_from_slice(buf.as_i8_slice());

        Self(trits)
>>>>>>> 24267f92
    }
}

#[derive(Clone, Debug, PartialEq, Serialize, Deserialize)]
pub struct Nonce(TritBuf<T1B1Buf>);

impl Nonce {
    pub fn zeros() -> Self {
        Self(TritBuf::zeros(NONCE.trit_offset.length))
    }

    pub fn trit_len() -> usize {
        NONCE_TRIT_LEN
    }
}

macro_rules! impl_transaction_field {
    ( $($field_name:ident),+ $(,)?) => {
        $(
            impl TransactionField for $field_name {

                type Inner = <$field_name as TransactionFieldType>::InnerType;
                fn to_inner(&self) -> &Self::Inner{
                    &self.0
                }

                fn try_from_inner(val: Self::Inner) -> Result<Self, TransactionFieldError> {
                    if $field_name::is_trits_type() && val.num_trits() != $field_name::trit_len() {
                        Err(TransactionFieldError::FieldWrongLength)?
                    }
                    Ok(Self::from_inner_unchecked(val))
                }

                fn from_inner_unchecked(val: Self::Inner) -> Self{
                    Self(val)
                }

                fn trit_len() -> usize {
                   Self::trit_len()
                }
            }
        )+
    }
}

macro_rules! impl_transaction_field_type_for_tritbuf_fields {
    ( $($field_name:ident),+ $(,)?) => {
        $(
            impl TransactionFieldType for $field_name {
                type InnerType = TritBuf<T1B1Buf>;
                fn is_trits_type() -> bool {true}
            }
        )+
    }
}

impl TransactionFieldType for Value {
    type InnerType = i64;

    fn is_trits_type() -> bool {
        false
    }
}

impl TransactionFieldType for Index {
    type InnerType = usize;

    fn is_trits_type() -> bool {
        false
    }
}

impl TransactionFieldType for Timestamp {
    type InnerType = u64;

    fn is_trits_type() -> bool {
        false
    }
}

macro_rules! impl_hash_trait {
    ( $($field_name:ident),+ $(,)?) => {
        $(
            impl hash::Hash for $field_name {
                fn hash<H: hash::Hasher>(&self, hasher: &mut H) {
                       self.0.hash(hasher)
                }
            }
        )+
    }
}

impl_transaction_field_type_for_tritbuf_fields!(Payload, Address, Tag, Nonce);
impl_transaction_field!(Payload, Address, Tag, Nonce, Index, Value, Timestamp);
impl_hash_trait!(Address);

#[derive(Debug)]
pub enum TransactionError {
    TransactionDeserializationError,
    TransactionBuilderError(TransactionBuilderError),
}

pub struct Transaction {
    pub(crate) payload: Payload,
    pub(crate) address: Address,
    pub(crate) value: Value,
    pub(crate) obsolete_tag: Tag,
    pub(crate) timestamp: Timestamp,
    pub(crate) index: Index,
    pub(crate) last_index: Index,
    pub(crate) bundle: Hash,
    pub(crate) trunk: Hash,
    pub(crate) branch: Hash,
    pub(crate) tag: Tag,
    pub(crate) attachment_ts: Timestamp,
    pub(crate) attachment_lbts: Timestamp,
    pub(crate) attachment_ubts: Timestamp,
    pub(crate) nonce: Nonce,
}

impl Transaction {
    pub fn builder() -> TransactionBuilder {
        TransactionBuilder::new()
    }

    pub fn from_trits(buffer: &Trits<impl RawEncoding<Trit = Btrit> + ?Sized>) -> Result<Self, TransactionError> {
        let trits = buffer.encode::<T1B1Buf>();

        let transaction = Self::builder()
            .with_payload(Payload(
                trits[PAYLOAD.trit_offset.start..PAYLOAD.trit_offset.start + PAYLOAD.trit_offset.length].to_buf(),
            ))
            .with_address(Address(
                trits[ADDRESS.trit_offset.start..ADDRESS.trit_offset.start + ADDRESS.trit_offset.length].to_buf(),
            ))
            .with_value(Value::from_inner_unchecked(0))
            .with_obsolete_tag(Tag(trits[OBSOLETE_TAG.trit_offset.start
                ..OBSOLETE_TAG.trit_offset.start + OBSOLETE_TAG.trit_offset.length]
                .to_buf()))
            .with_timestamp(Timestamp::from_inner_unchecked(0))
            .with_index(Index::from_inner_unchecked(0))
            .with_last_index(Index::from_inner_unchecked(0))
            .with_tag(Tag(trits
                [TAG.trit_offset.start..TAG.trit_offset.start + TAG.trit_offset.length]
                .to_buf()))
            .with_attachment_ts(Timestamp(0))
            .with_bundle(Hash::from_inner_unchecked(
                trits[BUNDLE.trit_offset.start..BUNDLE.trit_offset.start + BUNDLE.trit_offset.length].to_buf(),
            ))
            .with_trunk(Hash::from_inner_unchecked(
                trits[TRUNK.trit_offset.start..TRUNK.trit_offset.start + TRUNK.trit_offset.length].to_buf(),
            ))
            .with_branch(Hash::from_inner_unchecked(
                trits[BRANCH.trit_offset.start..BRANCH.trit_offset.start + BRANCH.trit_offset.length].to_buf(),
            ))
            .with_attachment_lbts(Timestamp::from_inner_unchecked(0))
            .with_attachment_ubts(Timestamp::from_inner_unchecked(0))
            .with_nonce(Nonce(
                trits[NONCE.trit_offset.start..NONCE.trit_offset.start + NONCE.trit_offset.length].to_buf(),
            ))
            .build()
            .map_err(|e| TransactionError::TransactionBuilderError(e))?;

        Ok(transaction)
    }

    pub fn payload(&self) -> &Payload {
        &self.payload
    }

    pub fn address(&self) -> &Address {
        &self.address
    }

    pub fn value(&self) -> &Value {
        &self.value
    }

    pub fn obsolete_tag(&self) -> &Tag {
        &self.obsolete_tag
    }

    pub fn timestamp(&self) -> &Timestamp {
        &self.timestamp
    }

    pub fn index(&self) -> &Index {
        &self.index
    }

    pub fn last_index(&self) -> &Index {
        &self.last_index
    }

    pub fn bundle(&self) -> &Hash {
        &self.bundle
    }

    pub fn trunk(&self) -> &Hash {
        &self.trunk
    }

    pub fn branch(&self) -> &Hash {
        &self.branch
    }

    pub fn tag(&self) -> &Tag {
        &self.tag
    }

    pub fn attachment_ts(&self) -> &Timestamp {
        &self.attachment_ts
    }

    pub fn attachment_lbts(&self) -> &Timestamp {
        &self.attachment_lbts
    }

    pub fn attachment_ubts(&self) -> &Timestamp {
        &self.attachment_ubts
    }

    pub fn nonce(&self) -> &Nonce {
        &self.nonce
    }

    pub fn is_tail(&self) -> bool {
        self.index == Index(0)
    }

    pub fn is_head(&self) -> bool {
        self.index == self.last_index
    }
}

/// Transaction builder

#[derive(Debug)]
pub enum TransactionBuilderError {
    MissingField(&'static str),
    InvalidValue(i64),
}

#[derive(Default)]
pub struct TransactionBuilder {
    pub(crate) payload: Option<Payload>,
    pub(crate) address: Option<Address>,
    pub(crate) value: Option<Value>,
    pub(crate) obsolete_tag: Option<Tag>,
    pub(crate) timestamp: Option<Timestamp>,
    pub(crate) index: Option<Index>,
    pub(crate) last_index: Option<Index>,
    pub(crate) bundle: Option<Hash>,
    pub(crate) trunk: Option<Hash>,
    pub(crate) branch: Option<Hash>,
    pub(crate) tag: Option<Tag>,
    pub(crate) attachment_ts: Option<Timestamp>,
    pub(crate) attachment_lbts: Option<Timestamp>,
    pub(crate) attachment_ubts: Option<Timestamp>,
    pub(crate) nonce: Option<Nonce>,
}

impl TransactionBuilder {
    pub fn new() -> Self {
        Self::default()
    }

    pub fn with_payload(mut self, payload: Payload) -> Self {
        self.payload.replace(payload);
        self
    }

    pub fn with_address(mut self, address: Address) -> Self {
        self.address.replace(address);
        self
    }

    pub fn with_value(mut self, value: Value) -> Self {
        self.value.replace(value);
        self
    }

    pub fn with_obsolete_tag(mut self, obsolete_tag: Tag) -> Self {
        self.obsolete_tag.replace(obsolete_tag);
        self
    }
    pub fn with_timestamp(mut self, timestamp: Timestamp) -> Self {
        self.timestamp.replace(timestamp);
        self
    }

    pub fn with_index(mut self, index: Index) -> Self {
        self.index.replace(index);
        self
    }

    pub fn with_last_index(mut self, last_index: Index) -> Self {
        self.last_index.replace(last_index);
        self
    }

    pub fn with_tag(mut self, tag: Tag) -> Self {
        self.tag.replace(tag);
        self
    }

    pub fn with_attachment_ts(mut self, attachment_ts: Timestamp) -> Self {
        self.attachment_ts.replace(attachment_ts);
        self
    }

    pub fn with_bundle(mut self, bundle: Hash) -> Self {
        self.bundle.replace(bundle);
        self
    }

    pub fn with_trunk(mut self, trunk: Hash) -> Self {
        self.trunk.replace(trunk);
        self
    }

    pub fn with_branch(mut self, branch: Hash) -> Self {
        self.branch.replace(branch);
        self
    }

    pub fn with_attachment_lbts(mut self, attachment_lbts: Timestamp) -> Self {
        self.attachment_lbts.replace(attachment_lbts);
        self
    }

    pub fn with_attachment_ubts(mut self, attachment_ubts: Timestamp) -> Self {
        self.attachment_ubts.replace(attachment_ubts);
        self
    }

    pub fn with_nonce(mut self, nonce: Nonce) -> Self {
        self.nonce.replace(nonce);
        self
    }

    pub fn build(self) -> Result<Transaction, TransactionBuilderError> {
        let value = self
            .value
            .as_ref()
            .ok_or(TransactionBuilderError::MissingField("value"))?
            .0;

        if value.abs() > IOTA_SUPPLY {
            Err(TransactionBuilderError::InvalidValue(value))?;
        }

        Ok(Transaction {
            payload: self.payload.ok_or(TransactionBuilderError::MissingField("payload"))?,
            address: self.address.ok_or(TransactionBuilderError::MissingField("address"))?,
            value: Value(value),
            obsolete_tag: self
                .obsolete_tag
                .ok_or(TransactionBuilderError::MissingField("obsolete_tag"))?,
            timestamp: self
                .timestamp
                .ok_or(TransactionBuilderError::MissingField("timestamp"))?,
            index: self.index.ok_or(TransactionBuilderError::MissingField("index"))?,
            last_index: self
                .last_index
                .ok_or(TransactionBuilderError::MissingField("last_index"))?,
            tag: self.tag.ok_or(TransactionBuilderError::MissingField("tag"))?,
            bundle: self.bundle.ok_or(TransactionBuilderError::MissingField("bundle"))?,
            trunk: self.trunk.ok_or(TransactionBuilderError::MissingField("trunk"))?,
            branch: self.branch.ok_or(TransactionBuilderError::MissingField("branch"))?,
            attachment_ts: self
                .attachment_ts
                .ok_or(TransactionBuilderError::MissingField("attachment_ts"))?,
            attachment_lbts: self
                .attachment_lbts
                .ok_or(TransactionBuilderError::MissingField("attachment_lbts"))?,
            attachment_ubts: self
                .attachment_ubts
                .ok_or(TransactionBuilderError::MissingField("attachment_ubts"))?,
            nonce: self.nonce.ok_or(TransactionBuilderError::MissingField("nonce"))?,
        })
    }
}

#[derive(Default)]
pub struct TransactionBuilders(pub(crate) Vec<TransactionBuilder>);

impl TransactionBuilders {
    pub fn len(&self) -> usize {
        self.0.len()
    }

    pub fn push(&mut self, transaction_builder: TransactionBuilder) {
        self.0.push(transaction_builder);
    }
}

#[cfg(test)]
mod tests {
    use super::*;

    #[test]
    fn create_transaction_from_builder() {
        let _ = TransactionBuilder::new()
            .with_payload(Payload::zeros())
            .with_address(Address::zeros())
            .with_value(Value(0))
            .with_obsolete_tag(Tag::zeros())
            .with_timestamp(Timestamp(0))
            .with_index(Index(0))
            .with_last_index(Index(0))
            .with_tag(Tag::zeros())
            .with_attachment_ts(Timestamp(0))
            .with_bundle(Hash::zeros())
            .with_trunk(Hash::zeros())
            .with_branch(Hash::zeros())
            .with_attachment_lbts(Timestamp(0))
            .with_attachment_ubts(Timestamp(0))
            .with_nonce(Nonce::zeros())
            .build()
            .unwrap();
    }
}<|MERGE_RESOLUTION|>--- conflicted
+++ resolved
@@ -25,10 +25,6 @@
     T1B1,
 };
 
-<<<<<<< HEAD
-use std::hash;
-use std::fmt;
-=======
 use std::{
     cmp::PartialEq,
     convert::TryFrom,
@@ -36,7 +32,6 @@
     hash,
     iter,
 };
->>>>>>> 24267f92
 
 #[derive(Debug)]
 pub enum TransactionFieldError {
@@ -184,11 +179,6 @@
 }
 impl Eq for Hash {}
 
-<<<<<<< HEAD
-impl fmt::Display for Hash {
-    fn fmt(&self, f: &mut fmt::Formatter<'_>) -> fmt::Result {
-        write!(f, "{:?}", self.0)
-=======
 /*
 TODO: Implement this when we need it
 use serde::ser::{Serialize, Serializer};
@@ -243,7 +233,6 @@
         trits.copy_from_slice(buf.as_i8_slice());
 
         Self(trits)
->>>>>>> 24267f92
     }
 }
 
