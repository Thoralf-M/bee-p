use crate::constants::{
    ADDRESS,
    ADDRESS_TRIT_LEN,
    BRANCH,
    BUNDLE,
    HASH_TRIT_LEN,
    IOTA_SUPPLY,
    NONCE,
    NONCE_TRIT_LEN,
    OBSOLETE_TAG,
    PAYLOAD,
    PAYLOAD_TRIT_LEN,
    TAG,
    TAG_TRIT_LEN,
    TRUNK,
};

use bee_ternary::{
    raw::RawEncoding,
    Btrit,
    T1B1,
    T1B1Buf,
    TritBuf,
    Trits,
    Tryte,
};

<<<<<<< HEAD
use std::hash;
=======
use std::{
    fmt,
    hash,
    iter,
    cmp::PartialEq,
    convert::TryFrom,
};
>>>>>>> 30d12420

#[derive(Debug)]
pub enum TransactionFieldError {
    FieldWrongLength,
    FieldDeserializationError,
}

pub trait TransactionField: Sized + TransactionFieldType {
<<<<<<< HEAD
    type Inner;

    fn try_from_inner(buffer: Self::Inner) -> Result<Self, TransactionFieldError>;

    fn from_inner_unchecked(buffer: Self::Inner) -> Self;
=======
    type Inner: ToOwned + ?Sized;
    fn try_from_inner(buffer: <Self::Inner as ToOwned>::Owned) -> Result<Self, TransactionFieldError>;
    fn from_inner_unchecked(buffer: <Self::Inner as ToOwned>::Owned) -> Self;
>>>>>>> 30d12420

    fn to_inner(&self) -> &Self::Inner;

    fn trit_len() -> usize;
}

pub trait NumTritsOfValue {
    fn num_trits(&self) -> usize;
}

pub trait TransactionFieldType {
    type InnerType: NumTritsOfValue;

    fn is_trits_type() -> bool;
}

impl NumTritsOfValue for TritBuf<T1B1Buf> {
    fn num_trits(&self) -> usize {
        self.len()
    }
}

impl NumTritsOfValue for i64 {
    fn num_trits(&self) -> usize {
        unimplemented!();
    }
}

impl NumTritsOfValue for u64 {
    fn num_trits(&self) -> usize {
        unimplemented!();
    }
}

impl NumTritsOfValue for usize {
    fn num_trits(&self) -> usize {
        unimplemented!();
    }
}

#[derive(Clone, Debug, PartialEq, Serialize, Deserialize)]
pub struct Payload(TritBuf<T1B1Buf>);

impl Payload {
    pub fn zeros() -> Self {
        Self(TritBuf::zeros(PAYLOAD.trit_offset.length))
    }

    pub fn trit_len() -> usize {
        PAYLOAD_TRIT_LEN
    }
}

#[derive(Clone, Debug, PartialEq, Serialize, Deserialize)]
pub struct Address(TritBuf<T1B1Buf>);

impl Address {
    pub fn zeros() -> Self {
        Self(TritBuf::zeros(ADDRESS.trit_offset.length))
    }

    pub fn trit_len() -> usize {
        ADDRESS_TRIT_LEN
    }
}

impl Eq for Address {}

#[derive(Clone, Debug, PartialEq, Serialize, Deserialize)]
pub struct Value(i64);

impl Value {
    pub fn trit_len() -> usize {
        unimplemented!();
    }
}

#[derive(Clone, Debug, PartialEq, Serialize, Deserialize)]
pub struct Tag(TritBuf<T1B1Buf>);

impl Tag {
    pub fn zeros() -> Self {
        Self(TritBuf::zeros(TAG.trit_offset.length))
    }

    pub fn trit_len() -> usize {
        TAG_TRIT_LEN
    }
}

#[derive(Clone, Debug, PartialEq, Serialize, Deserialize)]
pub struct Timestamp(u64);

impl Timestamp {
    pub fn trit_len() -> usize {
        unimplemented!();
    }
}

#[derive(Clone, Debug, PartialEq, Serialize, Deserialize)]
pub struct Index(usize);

impl Index {
    pub fn trit_len() -> usize {
        unimplemented!();
    }
}

#[derive(Copy, Clone)]
pub struct Hash(pub [i8; 243]);

impl Hash {
    pub fn zeros() -> Self {
        Self([0; 243])
    }

    pub fn from_str(hash: &str) -> Self {
        assert!(hash.len() <= BUNDLE.tryte_offset.length);

        let missing_trytes = BUNDLE.tryte_offset.length - hash.len();
        let hash = hash.to_owned() + &iter::repeat(TRYTE_ZERO).take(missing_trytes).collect::<String>();

        let mut trits = [0; 243];

        hash
            .chars()
            .map(|c| Tryte::try_from(c).expect("Invalid tryte representation"))
            .enumerate()
            .for_each(|(i, tryte)| tryte
                .as_trits()
                .trits()
                .enumerate()
                .for_each(|(j, trit)| trits[i * 3 + j] = trit.into()));

        Self(trits)
    }

<<<<<<< HEAD
=======
    pub fn as_bytes(&self) -> &[i8] {
        &self.0
    }

    pub fn as_trits(&self) -> &Trits<T1B1> {
        unsafe { Trits::from_raw_unchecked(self.as_bytes(), 243) }
    }

>>>>>>> 30d12420
    pub fn trit_len() -> usize {
        HASH_TRIT_LEN
    }
}

impl PartialEq for Hash {
    fn eq(&self, other: &Self) -> bool {
        self.0.iter().zip(other.0.iter()).all(|(a, b)| a == b)
    }
}
impl Eq for Hash {}

/*
TODO: Implement this when we need it
use serde::ser::{Serialize, Serializer};
impl Serialize for Hash {
    fn serialize<S: Serializer>(&self, s: S) -> Result<S::Ok, S::Error> {
        s.collect_seq(&self.0[..])
    }
}
*/

impl fmt::Debug for Hash {
    fn fmt(&self, f: &mut fmt::Formatter) -> fmt::Result {
        write!(f, "{:?}", self.as_trits())
    }
}

impl hash::Hash for Hash {
    fn hash<H: hash::Hasher>(&self, hasher: &mut H) {
        self.0.hash(hasher)
    }
}

impl TransactionFieldType for Hash {
    type InnerType = TritBuf<T1B1Buf>;

    fn is_trits_type() -> bool { true }
}

impl TransactionField for Hash {
    type Inner = Trits<T1B1>;

    fn to_inner(&self) -> &Self::Inner {
        self.as_trits()
    }

    fn trit_len() -> usize {
        243
    }

    fn try_from_inner(buf: <Self::Inner as ToOwned>::Owned) -> Result<Self, TransactionFieldError> {
        if buf.len() != Self::trit_len() {
            Err(TransactionFieldError::FieldWrongLength)?
        }

        Ok(Self::from_inner_unchecked(buf))
    }

    fn from_inner_unchecked(buf: <Self::Inner as ToOwned>::Owned) -> Self {
        let mut trits = [0; 243];
        trits.copy_from_slice(buf.as_i8_slice());

        Self(trits)
    }
}

#[derive(Clone, Debug, PartialEq, Serialize, Deserialize)]
pub struct Nonce(TritBuf<T1B1Buf>);

impl Nonce {
    pub fn zeros() -> Self {
        Self(TritBuf::zeros(NONCE.trit_offset.length))
    }

    pub fn trit_len() -> usize {
        NONCE_TRIT_LEN
    }
}

macro_rules! impl_transaction_field {
    ( $($field_name:ident),+ $(,)?) => {
        $(
            impl TransactionField for $field_name {

                type Inner = <$field_name as TransactionFieldType>::InnerType;
                fn to_inner(&self) -> &Self::Inner{
                    &self.0
                }

                fn try_from_inner(val: Self::Inner) -> Result<Self, TransactionFieldError> {
                    if $field_name::is_trits_type() && val.num_trits() != $field_name::trit_len() {
                        Err(TransactionFieldError::FieldWrongLength)?
                    }
                    Ok(Self::from_inner_unchecked(val))
                }

                fn from_inner_unchecked(val: Self::Inner) -> Self{
                    Self(val)
                }

                fn trit_len() -> usize {
                   Self::trit_len()
                }
            }
        )+
    }
}

macro_rules! impl_transaction_field_type_for_tritbuf_fields {
    ( $($field_name:ident),+ $(,)?) => {
        $(
            impl TransactionFieldType for $field_name {
                type InnerType = TritBuf<T1B1Buf>;
                fn is_trits_type() -> bool {true}
            }
        )+
    }
}

impl TransactionFieldType for Value {
    type InnerType = i64;

    fn is_trits_type() -> bool {
        false
    }
}

impl TransactionFieldType for Index {
    type InnerType = usize;

    fn is_trits_type() -> bool {
        false
    }
}

impl TransactionFieldType for Timestamp {
    type InnerType = u64;

    fn is_trits_type() -> bool {
        false
    }
}

macro_rules! impl_hash_trait {
    ( $($field_name:ident),+ $(,)?) => {
        $(
            impl hash::Hash for $field_name {
                fn hash<H: hash::Hasher>(&self, hasher: &mut H) {
                       self.0.hash(hasher)
                }
            }
        )+
    }
}

impl_transaction_field_type_for_tritbuf_fields!(Payload, Address, Tag, Nonce);
impl_transaction_field!(Payload, Address, Tag, Nonce, Index, Value, Timestamp);
impl_hash_trait!(Address);

#[derive(Debug)]
pub enum TransactionError {
    TransactionDeserializationError,
    TransactionBuilderError(TransactionBuilderError),
}

pub struct Transaction {
    pub(crate) payload: Payload,
    pub(crate) address: Address,
    pub(crate) value: Value,
    pub(crate) obsolete_tag: Tag,
    pub(crate) timestamp: Timestamp,
    pub(crate) index: Index,
    pub(crate) last_index: Index,
    pub(crate) bundle: Hash,
    pub(crate) trunk: Hash,
    pub(crate) branch: Hash,
    pub(crate) tag: Tag,
    pub(crate) attachment_ts: Timestamp,
    pub(crate) attachment_lbts: Timestamp,
    pub(crate) attachment_ubts: Timestamp,
    pub(crate) nonce: Nonce,
}

impl Transaction {
    pub fn builder() -> TransactionBuilder {
        TransactionBuilder::new()
    }

    pub fn from_trits(buffer: &Trits<impl RawEncoding<Trit = Btrit> + ?Sized>) -> Result<Self, TransactionError> {
        let trits = buffer.encode::<T1B1Buf>();

        let transaction = Self::builder()
            .with_payload(Payload(
                trits[PAYLOAD.trit_offset.start..PAYLOAD.trit_offset.start + PAYLOAD.trit_offset.length].to_buf(),
            ))
            .with_address(Address(
                trits[ADDRESS.trit_offset.start..ADDRESS.trit_offset.start + ADDRESS.trit_offset.length].to_buf(),
            ))
            .with_value(Value::from_inner_unchecked(0))
            .with_obsolete_tag(Tag(trits[OBSOLETE_TAG.trit_offset.start
                ..OBSOLETE_TAG.trit_offset.start + OBSOLETE_TAG.trit_offset.length]
                .to_buf()))
            .with_timestamp(Timestamp::from_inner_unchecked(0))
            .with_index(Index::from_inner_unchecked(0))
            .with_last_index(Index::from_inner_unchecked(0))
            .with_tag(Tag(trits
                [TAG.trit_offset.start..TAG.trit_offset.start + TAG.trit_offset.length]
                .to_buf()))
            .with_attachment_ts(Timestamp(0))
            .with_bundle(Hash::from_inner_unchecked(
                trits[BUNDLE.trit_offset.start..BUNDLE.trit_offset.start + BUNDLE.trit_offset.length].to_buf(),
            ))
            .with_trunk(Hash::from_inner_unchecked(
                trits[TRUNK.trit_offset.start..TRUNK.trit_offset.start + TRUNK.trit_offset.length].to_buf(),
            ))
            .with_branch(Hash::from_inner_unchecked(
                trits[BRANCH.trit_offset.start..BRANCH.trit_offset.start + BRANCH.trit_offset.length].to_buf(),
            ))
            .with_attachment_lbts(Timestamp::from_inner_unchecked(0))
            .with_attachment_ubts(Timestamp::from_inner_unchecked(0))
            .with_nonce(Nonce(
                trits[NONCE.trit_offset.start..NONCE.trit_offset.start + NONCE.trit_offset.length].to_buf(),
            ))
            .build()
            .map_err(|e| TransactionError::TransactionBuilderError(e))?;

        Ok(transaction)
    }

    pub fn payload(&self) -> &Payload {
        &self.payload
    }

    pub fn address(&self) -> &Address {
        &self.address
    }

    pub fn value(&self) -> &Value {
        &self.value
    }

    pub fn obsolete_tag(&self) -> &Tag {
        &self.obsolete_tag
    }

    pub fn timestamp(&self) -> &Timestamp {
        &self.timestamp
    }

    pub fn index(&self) -> &Index {
        &self.index
    }

    pub fn last_index(&self) -> &Index {
        &self.last_index
    }

    pub fn bundle(&self) -> &Hash {
        &self.bundle
    }

    pub fn trunk(&self) -> &Hash {
        &self.trunk
    }

    pub fn branch(&self) -> &Hash {
        &self.branch
    }

    pub fn tag(&self) -> &Tag {
        &self.tag
    }

    pub fn attachment_ts(&self) -> &Timestamp {
        &self.attachment_ts
    }

    pub fn attachment_lbts(&self) -> &Timestamp {
        &self.attachment_lbts
    }

    pub fn attachment_ubts(&self) -> &Timestamp {
        &self.attachment_ubts
    }

    pub fn nonce(&self) -> &Nonce {
        &self.nonce
    }

    pub fn is_tail(&self) -> bool {
        self.index == Index(0)
    }

    pub fn is_head(&self) -> bool {
        self.index == self.last_index
    }
}

/// Transaction builder

#[derive(Debug)]
pub enum TransactionBuilderError {
    MissingField(&'static str),
    InvalidValue(i64),
}

#[derive(Default)]
pub struct TransactionBuilder {
    pub(crate) payload: Option<Payload>,
    pub(crate) address: Option<Address>,
    pub(crate) value: Option<Value>,
    pub(crate) obsolete_tag: Option<Tag>,
    pub(crate) timestamp: Option<Timestamp>,
    pub(crate) index: Option<Index>,
    pub(crate) last_index: Option<Index>,
    pub(crate) bundle: Option<Hash>,
    pub(crate) trunk: Option<Hash>,
    pub(crate) branch: Option<Hash>,
    pub(crate) tag: Option<Tag>,
    pub(crate) attachment_ts: Option<Timestamp>,
    pub(crate) attachment_lbts: Option<Timestamp>,
    pub(crate) attachment_ubts: Option<Timestamp>,
    pub(crate) nonce: Option<Nonce>,
}

impl TransactionBuilder {
    pub fn new() -> Self {
        Self::default()
    }

    pub fn with_payload(mut self, payload: Payload) -> Self {
        self.payload.replace(payload);
        self
    }

    pub fn with_address(mut self, address: Address) -> Self {
        self.address.replace(address);
        self
    }

    pub fn with_value(mut self, value: Value) -> Self {
        self.value.replace(value);
        self
    }

    pub fn with_obsolete_tag(mut self, obsolete_tag: Tag) -> Self {
        self.obsolete_tag.replace(obsolete_tag);
        self
    }
    pub fn with_timestamp(mut self, timestamp: Timestamp) -> Self {
        self.timestamp.replace(timestamp);
        self
    }

    pub fn with_index(mut self, index: Index) -> Self {
        self.index.replace(index);
        self
    }

    pub fn with_last_index(mut self, last_index: Index) -> Self {
        self.last_index.replace(last_index);
        self
    }

    pub fn with_tag(mut self, tag: Tag) -> Self {
        self.tag.replace(tag);
        self
    }

    pub fn with_attachment_ts(mut self, attachment_ts: Timestamp) -> Self {
        self.attachment_ts.replace(attachment_ts);
        self
    }

    pub fn with_bundle(mut self, bundle: Hash) -> Self {
        self.bundle.replace(bundle);
        self
    }

    pub fn with_trunk(mut self, trunk: Hash) -> Self {
        self.trunk.replace(trunk);
        self
    }

    pub fn with_branch(mut self, branch: Hash) -> Self {
        self.branch.replace(branch);
        self
    }

    pub fn with_attachment_lbts(mut self, attachment_lbts: Timestamp) -> Self {
        self.attachment_lbts.replace(attachment_lbts);
        self
    }

    pub fn with_attachment_ubts(mut self, attachment_ubts: Timestamp) -> Self {
        self.attachment_ubts.replace(attachment_ubts);
        self
    }

    pub fn with_nonce(mut self, nonce: Nonce) -> Self {
        self.nonce.replace(nonce);
        self
    }

    pub fn build(self) -> Result<Transaction, TransactionBuilderError> {
        let value = self
            .value
            .as_ref()
            .ok_or(TransactionBuilderError::MissingField("value"))?
            .0;

        if value.abs() > IOTA_SUPPLY {
            Err(TransactionBuilderError::InvalidValue(value))?;
        }

        Ok(Transaction {
            payload: self.payload.ok_or(TransactionBuilderError::MissingField("payload"))?,
            address: self.address.ok_or(TransactionBuilderError::MissingField("address"))?,
            value: Value(value),
            obsolete_tag: self
                .obsolete_tag
                .ok_or(TransactionBuilderError::MissingField("obsolete_tag"))?,
            timestamp: self
                .timestamp
                .ok_or(TransactionBuilderError::MissingField("timestamp"))?,
            index: self.index.ok_or(TransactionBuilderError::MissingField("index"))?,
            last_index: self
                .last_index
                .ok_or(TransactionBuilderError::MissingField("last_index"))?,
            tag: self.tag.ok_or(TransactionBuilderError::MissingField("tag"))?,
            bundle: self.bundle.ok_or(TransactionBuilderError::MissingField("bundle"))?,
            trunk: self.trunk.ok_or(TransactionBuilderError::MissingField("trunk"))?,
            branch: self.branch.ok_or(TransactionBuilderError::MissingField("branch"))?,
            attachment_ts: self
                .attachment_ts
                .ok_or(TransactionBuilderError::MissingField("attachment_ts"))?,
            attachment_lbts: self
                .attachment_lbts
                .ok_or(TransactionBuilderError::MissingField("attachment_lbts"))?,
            attachment_ubts: self
                .attachment_ubts
                .ok_or(TransactionBuilderError::MissingField("attachment_ubts"))?,
            nonce: self.nonce.ok_or(TransactionBuilderError::MissingField("nonce"))?,
        })
    }
}

#[derive(Default)]
pub struct TransactionBuilders(pub(crate) Vec<TransactionBuilder>);

impl TransactionBuilders {
    pub fn len(&self) -> usize {
        self.0.len()
    }

    pub fn push(&mut self, transaction_builder: TransactionBuilder) {
        self.0.push(transaction_builder);
    }
}

#[cfg(test)]
mod tests {
    use super::*;

    #[test]
    fn create_transaction_from_builder() {
        let _ = TransactionBuilder::new()
            .with_payload(Payload::zeros())
            .with_address(Address::zeros())
            .with_value(Value(0))
            .with_obsolete_tag(Tag::zeros())
            .with_timestamp(Timestamp(0))
            .with_index(Index(0))
            .with_last_index(Index(0))
            .with_tag(Tag::zeros())
            .with_attachment_ts(Timestamp(0))
            .with_bundle(Hash::zeros())
            .with_trunk(Hash::zeros())
            .with_branch(Hash::zeros())
            .with_attachment_lbts(Timestamp(0))
            .with_attachment_ubts(Timestamp(0))
            .with_nonce(Nonce::zeros())
            .build()
            .unwrap();
    }
}<|MERGE_RESOLUTION|>--- conflicted
+++ resolved
@@ -18,24 +18,20 @@
 use bee_ternary::{
     raw::RawEncoding,
     Btrit,
-    T1B1,
     T1B1Buf,
     TritBuf,
     Trits,
     Tryte,
+    T1B1,
 };
 
-<<<<<<< HEAD
-use std::hash;
-=======
 use std::{
+    cmp::PartialEq,
+    convert::TryFrom,
     fmt,
     hash,
     iter,
-    cmp::PartialEq,
-    convert::TryFrom,
 };
->>>>>>> 30d12420
 
 #[derive(Debug)]
 pub enum TransactionFieldError {
@@ -44,17 +40,9 @@
 }
 
 pub trait TransactionField: Sized + TransactionFieldType {
-<<<<<<< HEAD
-    type Inner;
-
-    fn try_from_inner(buffer: Self::Inner) -> Result<Self, TransactionFieldError>;
-
-    fn from_inner_unchecked(buffer: Self::Inner) -> Self;
-=======
     type Inner: ToOwned + ?Sized;
     fn try_from_inner(buffer: <Self::Inner as ToOwned>::Owned) -> Result<Self, TransactionFieldError>;
     fn from_inner_unchecked(buffer: <Self::Inner as ToOwned>::Owned) -> Self;
->>>>>>> 30d12420
 
     fn to_inner(&self) -> &Self::Inner;
 
@@ -171,29 +159,6 @@
         Self([0; 243])
     }
 
-    pub fn from_str(hash: &str) -> Self {
-        assert!(hash.len() <= BUNDLE.tryte_offset.length);
-
-        let missing_trytes = BUNDLE.tryte_offset.length - hash.len();
-        let hash = hash.to_owned() + &iter::repeat(TRYTE_ZERO).take(missing_trytes).collect::<String>();
-
-        let mut trits = [0; 243];
-
-        hash
-            .chars()
-            .map(|c| Tryte::try_from(c).expect("Invalid tryte representation"))
-            .enumerate()
-            .for_each(|(i, tryte)| tryte
-                .as_trits()
-                .trits()
-                .enumerate()
-                .for_each(|(j, trit)| trits[i * 3 + j] = trit.into()));
-
-        Self(trits)
-    }
-
-<<<<<<< HEAD
-=======
     pub fn as_bytes(&self) -> &[i8] {
         &self.0
     }
@@ -202,7 +167,6 @@
         unsafe { Trits::from_raw_unchecked(self.as_bytes(), 243) }
     }
 
->>>>>>> 30d12420
     pub fn trit_len() -> usize {
         HASH_TRIT_LEN
     }
@@ -240,7 +204,9 @@
 impl TransactionFieldType for Hash {
     type InnerType = TritBuf<T1B1Buf>;
 
-    fn is_trits_type() -> bool { true }
+    fn is_trits_type() -> bool {
+        true
+    }
 }
 
 impl TransactionField for Hash {
