--- conflicted
+++ resolved
@@ -1,16 +1,13 @@
-use crate::bundle::Bundle;
-use crate::constants::{
-    ADDRESS,
-    IOTA_SUPPLY,
-};
-use crate::transaction::{
-    Transaction,
-<<<<<<< HEAD
-=======
-    TransactionBuilder,
-    TransactionField,
->>>>>>> 8119b3b9
-    Transactions,
+use crate::{
+    bundle::Bundle,
+    constants::{
+        ADDRESS,
+        IOTA_SUPPLY,
+    },
+    transaction::{
+        Transaction,
+        Transactions,
+    },
 };
 
 use bee_crypto::Sponge;
