--- conflicted
+++ resolved
@@ -3,7 +3,7 @@
 use std::net::SocketAddr;
 use std::net::ToSocketAddrs;
 
-use serde::{Serialize, Deserialize};
+use serde::{Deserialize, Serialize};
 
 #[derive(Debug, Clone, Copy, Deserialize, Serialize)]
 pub struct Peer(SocketAddr);
@@ -11,7 +11,13 @@
 impl Peer {
     pub fn from_address(address: impl ToSocketAddrs) -> Self {
         // FIXME
-        Self(address.to_socket_addrs().expect("error resolving address").nth(0).expect("error"))
+        Self(
+            address
+                .to_socket_addrs()
+                .expect("error resolving address")
+                .nth(0)
+                .expect("error"),
+        )
     }
 }
 
@@ -48,7 +54,13 @@
 impl Host {
     pub fn from_address(address: impl ToSocketAddrs) -> Self {
         // FIXME
-        Self(address.to_socket_addrs().expect("error resolving address").nth(0).expect("error"))
+        Self(
+            address
+                .to_socket_addrs()
+                .expect("error resolving address")
+                .nth(0)
+                .expect("error"),
+        )
     }
 }
 
@@ -88,19 +100,17 @@
 
     pub fn try_build(self) -> bee_common::Result<Config> {
         if self.peers.is_empty() {
-<<<<<<< HEAD
-            return Err(common::Errors::ConfigError { key: "peers", msg: "error: you haven't configured any peers" });
+            return Err(bee_common::Error::ConfigError {
+                key: "peers",
+                msg: "error: you haven't configured any peers",
+            });
         }
 
         Ok(Config {
-            host: self.host.ok_or(common::Errors::ConfigError { key: "host", msg: "error: you haven't configured the host address"})?,
-=======
-            return Err(bee_common::Error::ConfigError { key: "peers", msg: "error: you haven't configured any peers" });
-        }
-
-        Ok(Config {
-            host: self.host.ok_or(bee_common::Error::ConfigError { key: "host", msg: "error: you haven't configured the host address"})?,
->>>>>>> bd417132
+            host: self.host.ok_or(bee_common::Error::ConfigError {
+                key: "host",
+                msg: "error: you haven't configured the host address",
+            })?,
             peers: self.peers,
             pow_difficulty: self.pow_difficulty.unwrap_or(Difficulty::mainnet()),
             pow_cores: self.pow_cores.unwrap_or(Cores::max()),
