use crate::config::Config;
use crate::state::State;

use bee_common::{logger, Result};
<<<<<<< HEAD
use bee_network::{
    self, bind, MessageToSend, ReceivedMessage, Receiver, Sender, TcpClientConfig, TcpServerConfig,
};
use bee_protocol::{ProtocolMessageReader, ProtocolMessageType};
=======
>>>>>>> 0b564616

use async_std::net::SocketAddr;
use async_std::task;

/// The Bee prototype.
pub struct Bee {
    config: Config,
    state: State,
}

impl Bee {
    /// Creates a node from a config.
    ///
    /// ```
    /// # use crate::config::Config;
    /// # let config = task::block_on(Config::load().await).unwrap();
    /// let mut node = Bee::from_config(config);
    /// ```
    pub fn from_config(config: Config) -> Self {
        Self {
            config,
            state: State::BootingUp,
        }
    }

    /// Runs the event loop of the node.
    pub fn run(&mut self) -> Result<()> {
        logger::info(&self.state.to_string());

        self.init();

        match self.config.peers().get(0) {
            None => {
                logger::warn("No static peers specified in the config. Exiting node.");
            }
            Some(peer) => {
                let host_addr = self.config.host().to_string();
                logger::info(&format!("Host address: {}", host_addr));

                let peer_addr = peer.to_string();
                logger::info(&format!("Peer address: {}", peer_addr));
<<<<<<< HEAD

                let server_config = TcpServerConfig { address: host_addr };
                let client_config = TcpClientConfig { address: peer_addr };

                // peers_to_add channel
                let (pa_sender, pa_receiver) = bee_network::channel::<TcpClientConfig>();

                // received_messages channel
                let (rm_sender, rm_receiver) =
                    bee_network::channel::<ReceivedMessage<ProtocolMessageType>>();

                // messages_to_send channel
                let (ms_sender, ms_receiver) =
                    bee_network::channel::<MessageToSend<ProtocolMessageType>>();

                // peers_to_remove channel
                let (pr_sender, pr_receiver) = bee_network::channel::<SocketAddr>();

                // graceful_shutdown channel
                let (gs_sender, gs_receiver) = bee_network::channel::<()>();

                // connected_peers channel
                let (cp_sender, cp_receiver) = bee_network::channel::<SocketAddr>();

                task::block_on(async {
                    bee_network::bind::<ProtocolMessageReader>(
                        server_config,
                        pa_receiver,
                        rm_sender,
                        ms_receiver,
                        pr_receiver,
                        gs_receiver,
                        cp_sender,
                    )
                    .await
                    .unwrap_or_else(|e| {
                        logger::error(&format!("Running network event loop. Error: {:?}", e));
                    });
                });
=======
>>>>>>> 0b564616
            }
        }

        Ok(())
    }

    fn init(&mut self) {
        // NOTE: nothing to do here atm, just wait a little so the GUI doesn't update too quickly
        task::block_on(async {
            task::sleep(std::time::Duration::from_millis(1000)).await;
        });

        self.set_state(State::Running);
    }

    pub fn shutdown(mut self) {
        if self.state() != State::Running {
            return;
        }

        self.set_state(State::ShuttingDown);

        task::block_on(async {
            if let Err(e) = self.config().save().await {
                logger::error(&e.to_string());
            } else {
                logger::info("Saved config.");
            }

            // FIX: simulating shutdown
            task::sleep(std::time::Duration::from_millis(1000)).await;
        });
    }

    pub fn config(&self) -> &Config {
        &self.config
    }

    pub fn state(&self) -> State {
        self.state
    }

    fn set_state(&mut self, state: State) {
        self.state = state;
        logger::info(&self.state.to_string());
    }
}

#[cfg(test)]
mod should {
    use super::*;
    use crate::config::{Config, Host, Peer};

    #[test]
    fn create_bee_from_config() {
        let _bee = Bee::from_config(
            Config::builder()
                .with_host(Host::from_address("127.0.0.1:1337"))
                .with_peer(Peer::from_address("127.0.0.1:1338"))
                .try_build()
                .expect("error creating config"),
        );
    }
}<|MERGE_RESOLUTION|>--- conflicted
+++ resolved
@@ -2,13 +2,6 @@
 use crate::state::State;
 
 use bee_common::{logger, Result};
-<<<<<<< HEAD
-use bee_network::{
-    self, bind, MessageToSend, ReceivedMessage, Receiver, Sender, TcpClientConfig, TcpServerConfig,
-};
-use bee_protocol::{ProtocolMessageReader, ProtocolMessageType};
-=======
->>>>>>> 0b564616
 
 use async_std::net::SocketAddr;
 use async_std::task;
@@ -50,48 +43,6 @@
 
                 let peer_addr = peer.to_string();
                 logger::info(&format!("Peer address: {}", peer_addr));
-<<<<<<< HEAD
-
-                let server_config = TcpServerConfig { address: host_addr };
-                let client_config = TcpClientConfig { address: peer_addr };
-
-                // peers_to_add channel
-                let (pa_sender, pa_receiver) = bee_network::channel::<TcpClientConfig>();
-
-                // received_messages channel
-                let (rm_sender, rm_receiver) =
-                    bee_network::channel::<ReceivedMessage<ProtocolMessageType>>();
-
-                // messages_to_send channel
-                let (ms_sender, ms_receiver) =
-                    bee_network::channel::<MessageToSend<ProtocolMessageType>>();
-
-                // peers_to_remove channel
-                let (pr_sender, pr_receiver) = bee_network::channel::<SocketAddr>();
-
-                // graceful_shutdown channel
-                let (gs_sender, gs_receiver) = bee_network::channel::<()>();
-
-                // connected_peers channel
-                let (cp_sender, cp_receiver) = bee_network::channel::<SocketAddr>();
-
-                task::block_on(async {
-                    bee_network::bind::<ProtocolMessageReader>(
-                        server_config,
-                        pa_receiver,
-                        rm_sender,
-                        ms_receiver,
-                        pr_receiver,
-                        gs_receiver,
-                        cp_sender,
-                    )
-                    .await
-                    .unwrap_or_else(|e| {
-                        logger::error(&format!("Running network event loop. Error: {:?}", e));
-                    });
-                });
-=======
->>>>>>> 0b564616
             }
         }
 
